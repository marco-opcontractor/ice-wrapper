--- conflicted
+++ resolved
@@ -6,11 +6,7 @@
 
     <groupId>com.connexin.immunization</groupId>
     <artifactId>ice-wrapper</artifactId>
-<<<<<<< HEAD
-    <version>1.4.0</version>
-=======
-    <version>1.5.0-SNAPSHOT</version>
->>>>>>> a3b55a28
+    <version>1.4.1</version>
 
     <properties>
         <maven.compiler.source>8</maven.compiler.source>
