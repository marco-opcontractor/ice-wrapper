<?xml version="1.0" encoding="UTF-8"?>
<project xmlns="http://maven.apache.org/POM/4.0.0"
         xmlns:xsi="http://www.w3.org/2001/XMLSchema-instance"
         xsi:schemaLocation="http://maven.apache.org/POM/4.0.0 http://maven.apache.org/xsd/maven-4.0.0.xsd">
    <modelVersion>4.0.0</modelVersion>

    <groupId>com.connexin.immunization</groupId>
    <artifactId>ice-wrapper</artifactId>
<<<<<<< HEAD
    <version>1.4.0-SNAPSHOT</version>
=======
    <version>1.5.0-SNAPSHOT</version>
>>>>>>> c7387181

    <properties>
        <maven.compiler.source>8</maven.compiler.source>
        <maven.compiler.target>8</maven.compiler.target>
        <kotlin.version>1.6.10</kotlin.version>
    </properties>

    <distributionManagement>
        <repository>
            <id>release</id>
            <name>Releases</name>
            <url>${env.RELEASE_REPO}</url>
        </repository>
        <snapshotRepository>
            <id>snapshot</id>
            <name>Snapshots</name>
            <url>${env.SNAPSHOT_REPO}</url>
        </snapshotRepository>
    </distributionManagement>

    <repositories>
        <repository>
            <id>connexin-thirdparty</id>
            <name>Connexin ThirdParty</name>
            <url>https://repo1.connexin.local/content/repositories/thirdparty/</url>
            <releases>
                <enabled>true</enabled>
            </releases>
            <snapshots>
                <enabled>false</enabled>
            </snapshots>
        </repository>

        <repository>
            <id>connexin-snapshot</id>
            <name>Connexin Snapshots</name>
            <url>https://repo1.connexin.local/content/repositories/connexin-snapshot/</url>
            <releases>
                <enabled>false</enabled>
            </releases>
            <snapshots>
                <enabled>true</enabled>
            </snapshots>
        </repository>
        <repository>
            <id>connexin-release</id>
            <name>Connexin Releases</name>
            <url>https://repo1.connexin.local/content/repositories/connexin-release</url>
            <releases>
                <enabled>true</enabled>
            </releases>
            <snapshots>
                <enabled>false</enabled>
            </snapshots>
        </repository>
    </repositories>


    <dependencies>
        <!-- Kotlin Dependencies -->
        <dependency>
            <groupId>org.jetbrains.kotlin</groupId>
            <artifactId>kotlin-stdlib-jdk8</artifactId>
            <version>${kotlin.version}</version>
        </dependency>
        <dependency>
            <groupId>org.jetbrains.kotlin</groupId>
            <artifactId>kotlin-reflect</artifactId>
            <version>${kotlin.version}</version>
        </dependency>
        <dependency>
            <groupId>org.redundent</groupId>
            <artifactId>kotlin-xml-builder</artifactId>
            <version>1.7.4</version>
        </dependency>
        <!-- End Kotlin Dependencies -->

        <!-- Ice Dependencies -->
        <dependency>
            <groupId>org.opencds</groupId>
            <artifactId>opencds-ice-service</artifactId>
<<<<<<< HEAD
            <version>1.37.2.1</version>
=======
            <version>1.37.2.2</version>
>>>>>>> c7387181
        </dependency>
        <dependency>
            <groupId>org.opencds</groupId>
            <artifactId>opencds-config-file</artifactId>
            <version>2.0.5</version>
        </dependency>
        <!-- End Ice Dependencies -->

        <dependency>
            <groupId>org.slf4j</groupId>
            <artifactId>slf4j-api</artifactId>
            <version>1.7.30</version>
        </dependency>

        <dependency>
            <groupId>ch.qos.logback</groupId>
            <artifactId>logback-classic</artifactId>
            <version>1.2.3</version>
            <scope>test</scope>
        </dependency>

        <dependency>
            <groupId>org.junit.jupiter</groupId>
            <artifactId>junit-jupiter-engine</artifactId>
            <version>5.8.2</version>
            <scope>test</scope>
        </dependency>
        <dependency>
            <groupId>org.junit.platform</groupId>
            <artifactId>junit-platform-runner</artifactId>
            <version>1.8.2</version>
            <scope>test</scope>
        </dependency>
        <dependency>
            <groupId>org.assertj</groupId>
            <artifactId>assertj-core</artifactId>
            <version>3.22.0</version>
            <scope>test</scope>
        </dependency>

    </dependencies>

    <build>
        <sourceDirectory>src/main/kotlin</sourceDirectory>
        <plugins>
            <plugin>
                <groupId>org.apache.maven.plugins</groupId>
                <artifactId>maven-antrun-plugin</artifactId>
                <version>1.8</version>
                <executions>
                    <execution>
                        <id>zip-rules</id>
                        <phase>generate-resources</phase>
                        <goals>
                            <goal>run</goal>
                        </goals>
                        <configuration>
                            <target>
                                <zip destfile="${project.basedir}/src/main/resources/rules/packaged/v1.36.1.zip"
                                     basedir="${project.basedir}/src/main/resources/rules/v1.36.1" />
                                <zip destfile="${project.basedir}/src/main/resources/rules/packaged/v1.36.1.1.zip"
                                     basedir="${project.basedir}/src/main/resources/rules/v1.36.1.1" />
                                <zip destfile="${project.basedir}/src/main/resources/rules/packaged/v1.37.1.1.zip"
                                     basedir="${project.basedir}/src/main/resources/rules/v1.37.1.1" />
                                <zip destfile="${project.basedir}/src/main/resources/rules/packaged/v1.37.2.1.zip"
                                     basedir="${project.basedir}/src/main/resources/rules/v1.37.2.1" />
<<<<<<< HEAD
=======
                                <zip destfile="${project.basedir}/src/main/resources/rules/packaged/v1.37.2.2.zip"
                                     basedir="${project.basedir}/src/main/resources/rules/v1.37.2.2" />
>>>>>>> c7387181
                            </target>
                        </configuration>
                    </execution>
                </executions>
            </plugin>
            <plugin>
                <groupId>org.jetbrains.kotlin</groupId>
                <artifactId>kotlin-maven-plugin</artifactId>
                <version>${kotlin.version}</version>
                <executions>
                    <execution>
                        <id>compile</id>
                        <phase>compile</phase>
                        <goals>
                            <goal>compile</goal>
                        </goals>
                    </execution>
                </executions>
            </plugin>
        </plugins>
    </build>


</project><|MERGE_RESOLUTION|>--- conflicted
+++ resolved
@@ -6,11 +6,7 @@
 
     <groupId>com.connexin.immunization</groupId>
     <artifactId>ice-wrapper</artifactId>
-<<<<<<< HEAD
-    <version>1.4.0-SNAPSHOT</version>
-=======
     <version>1.5.0-SNAPSHOT</version>
->>>>>>> c7387181
 
     <properties>
         <maven.compiler.source>8</maven.compiler.source>
@@ -92,11 +88,7 @@
         <dependency>
             <groupId>org.opencds</groupId>
             <artifactId>opencds-ice-service</artifactId>
-<<<<<<< HEAD
-            <version>1.37.2.1</version>
-=======
             <version>1.37.2.2</version>
->>>>>>> c7387181
         </dependency>
         <dependency>
             <groupId>org.opencds</groupId>
@@ -163,11 +155,8 @@
                                      basedir="${project.basedir}/src/main/resources/rules/v1.37.1.1" />
                                 <zip destfile="${project.basedir}/src/main/resources/rules/packaged/v1.37.2.1.zip"
                                      basedir="${project.basedir}/src/main/resources/rules/v1.37.2.1" />
-<<<<<<< HEAD
-=======
                                 <zip destfile="${project.basedir}/src/main/resources/rules/packaged/v1.37.2.2.zip"
                                      basedir="${project.basedir}/src/main/resources/rules/v1.37.2.2" />
->>>>>>> c7387181
                             </target>
                         </configuration>
                     </execution>
