<?xml version="1.0" encoding="UTF-8"?>
<project xmlns="http://maven.apache.org/POM/4.0.0"
         xmlns:xsi="http://www.w3.org/2001/XMLSchema-instance"
         xsi:schemaLocation="http://maven.apache.org/POM/4.0.0 http://maven.apache.org/xsd/maven-4.0.0.xsd">
    <modelVersion>4.0.0</modelVersion>

    <groupId>com.connexin.immunization</groupId>
    <artifactId>ice-wrapper</artifactId>
<<<<<<< HEAD
    <version>1.3.0</version>
=======
    <version>1.6.0-SNAPSHOT</version>
>>>>>>> 327637d6

    <properties>
        <maven.compiler.source>8</maven.compiler.source>
        <maven.compiler.target>8</maven.compiler.target>
        <kotlin.version>1.6.10</kotlin.version>
    </properties>

    <distributionManagement>
        <repository>
            <id>release</id>
            <name>Releases</name>
            <url>${env.RELEASE_REPO}</url>
        </repository>
        <snapshotRepository>
            <id>snapshot</id>
            <name>Snapshots</name>
            <url>${env.SNAPSHOT_REPO}</url>
        </snapshotRepository>
    </distributionManagement>

    <repositories>
        <repository>
            <id>connexin-thirdparty</id>
            <name>Connexin ThirdParty</name>
            <url>https://repo1.connexin.local/content/repositories/thirdparty/</url>
            <releases>
                <enabled>true</enabled>
            </releases>
            <snapshots>
                <enabled>false</enabled>
            </snapshots>
        </repository>

        <repository>
            <id>connexin-snapshot</id>
            <name>Connexin Snapshots</name>
            <url>https://repo1.connexin.local/content/repositories/connexin-snapshot/</url>
            <releases>
                <enabled>false</enabled>
            </releases>
            <snapshots>
                <enabled>true</enabled>
            </snapshots>
        </repository>
        <repository>
            <id>connexin-release</id>
            <name>Connexin Releases</name>
            <url>https://repo1.connexin.local/content/repositories/connexin-release</url>
            <releases>
                <enabled>true</enabled>
            </releases>
            <snapshots>
                <enabled>false</enabled>
            </snapshots>
        </repository>
    </repositories>


    <dependencies>
        <!-- Kotlin Dependencies -->
        <dependency>
            <groupId>org.jetbrains.kotlin</groupId>
            <artifactId>kotlin-stdlib-jdk8</artifactId>
            <version>${kotlin.version}</version>
        </dependency>
        <dependency>
            <groupId>org.jetbrains.kotlin</groupId>
            <artifactId>kotlin-reflect</artifactId>
            <version>${kotlin.version}</version>
        </dependency>
        <dependency>
            <groupId>org.redundent</groupId>
            <artifactId>kotlin-xml-builder</artifactId>
            <version>1.7.4</version>
        </dependency>
        <!-- End Kotlin Dependencies -->

        <!-- Ice Dependencies -->
        <dependency>
            <groupId>org.opencds</groupId>
            <artifactId>opencds-ice-service</artifactId>
            <version>1.37.2.2</version>
        </dependency>
        <dependency>
            <groupId>org.opencds</groupId>
            <artifactId>opencds-config-file</artifactId>
            <version>2.0.5</version>
        </dependency>
        <!-- End Ice Dependencies -->

        <dependency>
            <groupId>org.slf4j</groupId>
            <artifactId>slf4j-api</artifactId>
            <version>1.7.30</version>
        </dependency>

        <dependency>
            <groupId>ch.qos.logback</groupId>
            <artifactId>logback-classic</artifactId>
            <version>1.2.3</version>
            <scope>test</scope>
        </dependency>

        <dependency>
            <groupId>org.junit.jupiter</groupId>
            <artifactId>junit-jupiter-engine</artifactId>
            <version>5.8.2</version>
            <scope>test</scope>
        </dependency>
        <dependency>
            <groupId>org.junit.platform</groupId>
            <artifactId>junit-platform-runner</artifactId>
            <version>1.8.2</version>
            <scope>test</scope>
        </dependency>
        <dependency>
            <groupId>org.assertj</groupId>
            <artifactId>assertj-core</artifactId>
            <version>3.22.0</version>
            <scope>test</scope>
        </dependency>

    </dependencies>

    <build>
        <sourceDirectory>src/main/kotlin</sourceDirectory>
        <plugins>
            <plugin>
                <groupId>org.apache.maven.plugins</groupId>
                <artifactId>maven-antrun-plugin</artifactId>
                <version>1.8</version>
                <executions>
                    <execution>
                        <id>zip-rules</id>
                        <phase>generate-resources</phase>
                        <goals>
                            <goal>run</goal>
                        </goals>
                        <configuration>
                            <target>
                                <zip destfile="${project.basedir}/src/main/resources/rules/packaged/v1.36.1.zip"
                                     basedir="${project.basedir}/src/main/resources/rules/v1.36.1" />
                                <zip destfile="${project.basedir}/src/main/resources/rules/packaged/v1.36.1.1.zip"
                                     basedir="${project.basedir}/src/main/resources/rules/v1.36.1.1" />
                                <zip destfile="${project.basedir}/src/main/resources/rules/packaged/v1.37.1.1.zip"
                                     basedir="${project.basedir}/src/main/resources/rules/v1.37.1.1" />
                                <zip destfile="${project.basedir}/src/main/resources/rules/packaged/v1.37.2.1.zip"
                                     basedir="${project.basedir}/src/main/resources/rules/v1.37.2.1" />
                                <zip destfile="${project.basedir}/src/main/resources/rules/packaged/v1.37.2.2.zip"
                                     basedir="${project.basedir}/src/main/resources/rules/v1.37.2.2" />
                                <zip destfile="${project.basedir}/src/main/resources/rules/packaged/v1.37.2.3.zip"
                                     basedir="${project.basedir}/src/main/resources/rules/v1.37.2.3" />
                            </target>
                        </configuration>
                    </execution>
                </executions>
            </plugin>
            <plugin>
                <groupId>org.jetbrains.kotlin</groupId>
                <artifactId>kotlin-maven-plugin</artifactId>
                <version>${kotlin.version}</version>
                <executions>
                    <execution>
                        <id>compile</id>
                        <phase>compile</phase>
                        <goals>
                            <goal>compile</goal>
                        </goals>
                    </execution>
                </executions>
            </plugin>
        </plugins>
    </build>


</project><|MERGE_RESOLUTION|>--- conflicted
+++ resolved
@@ -6,11 +6,7 @@
 
     <groupId>com.connexin.immunization</groupId>
     <artifactId>ice-wrapper</artifactId>
-<<<<<<< HEAD
     <version>1.3.0</version>
-=======
-    <version>1.6.0-SNAPSHOT</version>
->>>>>>> 327637d6
 
     <properties>
         <maven.compiler.source>8</maven.compiler.source>
