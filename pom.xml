<?xml version="1.0" encoding="UTF-8"?>
<project xmlns="http://maven.apache.org/POM/4.0.0"
         xmlns:xsi="http://www.w3.org/2001/XMLSchema-instance"
         xsi:schemaLocation="http://maven.apache.org/POM/4.0.0 http://maven.apache.org/xsd/maven-4.0.0.xsd">
    <modelVersion>4.0.0</modelVersion>

    <groupId>com.connexin.immunization</groupId>
    <artifactId>ice-wrapper</artifactId>
<<<<<<< HEAD
    <version>1.1.0-SNAPSHOT</version>
=======
    <version>1.1.0</version>
>>>>>>> 0ff6c3aa

    <properties>
        <maven.compiler.source>8</maven.compiler.source>
        <maven.compiler.target>8</maven.compiler.target>
        <kotlin.version>1.6.10</kotlin.version>
    </properties>

    <distributionManagement>
        <repository>
            <id>release</id>
            <name>Releases</name>
            <url>${env.RELEASE_REPO}</url>
        </repository>
        <snapshotRepository>
            <id>snapshot</id>
            <name>Snapshots</name>
            <url>${env.SNAPSHOT_REPO}</url>
        </snapshotRepository>
    </distributionManagement>

    <repositories>
        <repository>
            <id>connexin-thirdparty</id>
            <name>Connexin ThirdParty</name>
            <url>https://repo1.connexin.local/content/repositories/thirdparty/</url>
            <releases>
                <enabled>true</enabled>
            </releases>
            <snapshots>
                <enabled>false</enabled>
            </snapshots>
        </repository>

        <repository>
            <id>connexin-snapshot</id>
            <name>Connexin Snapshots</name>
            <url>https://repo1.connexin.local/content/repositories/connexin-snapshot/</url>
            <releases>
                <enabled>false</enabled>
            </releases>
            <snapshots>
                <enabled>true</enabled>
            </snapshots>
        </repository>
        <repository>
            <id>connexin-release</id>
            <name>Connexin Releases</name>
            <url>https://repo1.connexin.local/content/repositories/connexin-release</url>
            <releases>
                <enabled>true</enabled>
            </releases>
            <snapshots>
                <enabled>false</enabled>
            </snapshots>
        </repository>
    </repositories>


    <dependencies>
        <!-- Kotlin Dependencies -->
        <dependency>
            <groupId>org.jetbrains.kotlin</groupId>
            <artifactId>kotlin-stdlib-jdk8</artifactId>
            <version>${kotlin.version}</version>
        </dependency>
        <dependency>
            <groupId>org.jetbrains.kotlin</groupId>
            <artifactId>kotlin-reflect</artifactId>
            <version>${kotlin.version}</version>
        </dependency>
        <dependency>
            <groupId>org.redundent</groupId>
            <artifactId>kotlin-xml-builder</artifactId>
            <version>1.7.4</version>
        </dependency>
        <!-- End Kotlin Dependencies -->

        <!-- Ice Dependencies -->
        <dependency>
            <groupId>org.opencds</groupId>
            <artifactId>opencds-ice-service</artifactId>
            <version>1.36.1.1</version>
        </dependency>
        <dependency>
            <groupId>org.opencds</groupId>
            <artifactId>opencds-config-file</artifactId>
            <version>2.0.5</version>
        </dependency>
        <!-- End Ice Dependencies -->

        <dependency>
            <groupId>org.slf4j</groupId>
            <artifactId>slf4j-api</artifactId>
            <version>1.7.30</version>
        </dependency>

        <dependency>
            <groupId>ch.qos.logback</groupId>
            <artifactId>logback-classic</artifactId>
            <version>1.2.3</version>
            <scope>test</scope>
        </dependency>

        <dependency>
            <groupId>org.junit.jupiter</groupId>
            <artifactId>junit-jupiter-engine</artifactId>
            <version>5.8.2</version>
            <scope>test</scope>
        </dependency>
        <dependency>
            <groupId>org.junit.platform</groupId>
            <artifactId>junit-platform-runner</artifactId>
            <version>1.8.2</version>
            <scope>test</scope>
        </dependency>
        <dependency>
            <groupId>org.assertj</groupId>
            <artifactId>assertj-core</artifactId>
            <version>3.22.0</version>
            <scope>test</scope>
        </dependency>

    </dependencies>

    <build>
        <sourceDirectory>src/main/kotlin</sourceDirectory>
        <plugins>
            <plugin>
                <groupId>org.apache.maven.plugins</groupId>
                <artifactId>maven-antrun-plugin</artifactId>
                <version>1.8</version>
                <executions>
                    <execution>
                        <id>zip-rules</id>
                        <phase>prepare-package</phase>
                        <goals>
                            <goal>run</goal>
                        </goals>
                        <configuration>
                            <target>
                                <zip destfile="${project.basedir}/src/main/resources/rules/packaged/v1.36.1.zip"
                                     basedir="${project.basedir}/src/main/resources/rules/v1.36.1" />
                            </target>
                        </configuration>
                    </execution>
                </executions>
            </plugin>
            <plugin>
                <groupId>org.jetbrains.kotlin</groupId>
                <artifactId>kotlin-maven-plugin</artifactId>
                <version>${kotlin.version}</version>
                <executions>
                    <execution>
                        <id>compile</id>
                        <phase>compile</phase>
                        <goals>
                            <goal>compile</goal>
                        </goals>
                    </execution>
                </executions>
            </plugin>
        </plugins>
    </build>


</project><|MERGE_RESOLUTION|>--- conflicted
+++ resolved
@@ -6,11 +6,7 @@
 
     <groupId>com.connexin.immunization</groupId>
     <artifactId>ice-wrapper</artifactId>
-<<<<<<< HEAD
     <version>1.1.0-SNAPSHOT</version>
-=======
-    <version>1.1.0</version>
->>>>>>> 0ff6c3aa
 
     <properties>
         <maven.compiler.source>8</maven.compiler.source>
