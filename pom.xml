<?xml version="1.0" encoding="UTF-8"?>
<project xmlns="http://maven.apache.org/POM/4.0.0"
         xmlns:xsi="http://www.w3.org/2001/XMLSchema-instance"
         xsi:schemaLocation="http://maven.apache.org/POM/4.0.0 http://maven.apache.org/xsd/maven-4.0.0.xsd">
    <modelVersion>4.0.0</modelVersion>

    <groupId>com.connexin.immunization</groupId>
    <artifactId>ice-wrapper</artifactId>
<<<<<<< HEAD
    <version>1.6.1-SNAPSHOT</version>
=======
    <version>1.5.0</version>
>>>>>>> d49ae0ed

    <properties>
        <maven.compiler.source>8</maven.compiler.source>
        <maven.compiler.target>8</maven.compiler.target>
        <kotlin.version>1.8.21</kotlin.version>
    </properties>

    <distributionManagement>
        <repository>
            <id>release</id>
            <name>Releases</name>
            <url>${env.RELEASE_REPO}</url>
        </repository>
        <snapshotRepository>
            <id>snapshot</id>
            <name>Snapshots</name>
            <url>${env.SNAPSHOT_REPO}</url>
        </snapshotRepository>
    </distributionManagement>

    <repositories>
        <repository>
            <id>connexin-thirdparty</id>
            <name>Connexin ThirdParty</name>
            <url>https://repo1.connexin.local/content/repositories/thirdparty/</url>
            <releases>
                <enabled>true</enabled>
            </releases>
            <snapshots>
                <enabled>false</enabled>
            </snapshots>
        </repository>

        <repository>
            <id>connexin-snapshot</id>
            <name>Connexin Snapshots</name>
            <url>https://repo1.connexin.local/content/repositories/connexin-snapshot/</url>
            <releases>
                <enabled>false</enabled>
            </releases>
            <snapshots>
                <enabled>true</enabled>
            </snapshots>
        </repository>
        <repository>
            <id>connexin-release</id>
            <name>Connexin Releases</name>
            <url>https://repo1.connexin.local/content/repositories/connexin-release</url>
            <releases>
                <enabled>true</enabled>
            </releases>
            <snapshots>
                <enabled>false</enabled>
            </snapshots>
        </repository>
    </repositories>


    <dependencies>
        <!-- Kotlin Dependencies -->
        <dependency>
            <groupId>org.jetbrains.kotlin</groupId>
            <artifactId>kotlin-stdlib-jdk8</artifactId>
            <version>${kotlin.version}</version>
        </dependency>
        <dependency>
            <groupId>org.jetbrains.kotlin</groupId>
            <artifactId>kotlin-reflect</artifactId>
            <version>${kotlin.version}</version>
        </dependency>
        <dependency>
            <groupId>org.redundent</groupId>
            <artifactId>kotlin-xml-builder</artifactId>
            <version>1.9.0</version>
        </dependency>
        <!-- End Kotlin Dependencies -->

        <!-- Ice Dependencies -->
        <dependency>
            <groupId>org.opencds</groupId>
            <artifactId>opencds-ice-service</artifactId>
            <version>1.39.1.1</version>
        </dependency>
        <dependency>
            <groupId>org.opencds</groupId>
            <artifactId>opencds-config-file</artifactId>
            <version>2.0.5</version>
        </dependency>
        <!-- End Ice Dependencies -->

        <dependency>
            <groupId>org.slf4j</groupId>
            <artifactId>slf4j-api</artifactId>
            <version>1.7.30</version>
        </dependency>

        <dependency>
            <groupId>ch.qos.logback</groupId>
            <artifactId>logback-classic</artifactId>
            <version>1.2.3</version>
            <scope>test</scope>
        </dependency>

        <dependency>
            <groupId>org.junit.jupiter</groupId>
            <artifactId>junit-jupiter-engine</artifactId>
            <version>5.8.2</version>
            <scope>test</scope>
        </dependency>
        <dependency>
            <groupId>org.junit.platform</groupId>
            <artifactId>junit-platform-runner</artifactId>
            <version>1.8.2</version>
            <scope>test</scope>
        </dependency>
        <dependency>
            <groupId>org.assertj</groupId>
            <artifactId>assertj-core</artifactId>
            <version>3.22.0</version>
            <scope>test</scope>
        </dependency>

    </dependencies>

    <build>
        <sourceDirectory>src/main/kotlin</sourceDirectory>
        <plugins>
            <plugin>
                <groupId>org.apache.maven.plugins</groupId>
                <artifactId>maven-antrun-plugin</artifactId>
                <version>1.8</version>
                <executions>
                    <execution>
                        <id>zip-rules</id>
                        <phase>generate-resources</phase>
                        <goals>
                            <goal>run</goal>
                        </goals>
                        <configuration>
                            <target>
                                <zip destfile="${project.basedir}/src/main/resources/rules/packaged/v1.37.2.3.zip"
                                     basedir="${project.basedir}/src/main/resources/rules/v1.37.2.3" />
                                <zip destfile="${project.basedir}/src/main/resources/rules/packaged/v1.37.2.4.zip"
                                     basedir="${project.basedir}/src/main/resources/rules/v1.37.2.4" />
                                <zip destfile="${project.basedir}/src/main/resources/rules/packaged/v1.38.1.1.zip"
                                     basedir="${project.basedir}/src/main/resources/rules/v1.38.1.1" />
                                <zip destfile="${project.basedir}/src/main/resources/rules/packaged/v1.39.1.1.zip"
                                     basedir="${project.basedir}/src/main/resources/rules/v1.39.1.1" />
                                <zip destfile="${project.basedir}/src/main/resources/rules/packaged/v1.40.1.1.zip"
                                     basedir="${project.basedir}/src/main/resources/rules/v1.40.1.1" />
                            </target>
                        </configuration>
                    </execution>
                </executions>
            </plugin>
            <plugin>
                <groupId>org.jetbrains.kotlin</groupId>
                <artifactId>kotlin-maven-plugin</artifactId>
                <version>${kotlin.version}</version>
                <executions>
                    <execution>
                        <id>compile</id>
                        <phase>compile</phase>
                        <goals>
                            <goal>compile</goal>
                        </goals>
                    </execution>
                </executions>
            </plugin>
        </plugins>
    </build>


</project><|MERGE_RESOLUTION|>--- conflicted
+++ resolved
@@ -6,12 +6,8 @@
 
     <groupId>com.connexin.immunization</groupId>
     <artifactId>ice-wrapper</artifactId>
-<<<<<<< HEAD
-    <version>1.6.1-SNAPSHOT</version>
-=======
-    <version>1.5.0</version>
->>>>>>> d49ae0ed
-
+    <version>1.6.1</version>
+  
     <properties>
         <maven.compiler.source>8</maven.compiler.source>
         <maven.compiler.target>8</maven.compiler.target>
