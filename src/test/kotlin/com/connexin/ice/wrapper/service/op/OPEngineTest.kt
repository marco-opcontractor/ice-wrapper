--- conflicted
+++ resolved
@@ -1,10 +1,5 @@
 package com.connexin.ice.wrapper.service.op
 
-<<<<<<< HEAD
-import com.connexin.ice.wrapper.service.Engine
-import com.connexin.ice.wrapper.service.TestHelpers
-=======
->>>>>>> 0ff6c3aa
 import com.connexin.ice.wrapper.service.TestHelpers.VMR_OBSERVATION_RESULT
 import com.connexin.ice.wrapper.service.TestHelpers.VMR_SUBSTANCE_ADMINISTRATION_PROPOSAL
 import com.connexin.ice.wrapper.service.TestHelpers.vaccineReportIndicator
@@ -55,7 +50,7 @@
 
     @Test
     fun evaluateProofOfImmunity() {
-        val result = Engine.opEngine.evaluateRaw(vaccineReportIndicatorOnly)
+        val result = engine.evaluateRaw(vaccineReportIndicatorOnly)
 
         val observations =  result[VMR_OBSERVATION_RESULT] as List<ObservationResult>
         val proposals = result[VMR_SUBSTANCE_ADMINISTRATION_PROPOSAL] as List<SubstanceAdministrationProposal>
