--- conflicted
+++ resolved
@@ -79,28 +79,6 @@
             val agendaEventListener = TrackingAgendaEventListener()
             session.addEventListener(agendaEventListener)
         }
-<<<<<<< HEAD
-        val isMenBSharedDecision = vaccineReport.flags?.get(Constants.FlagConstants.FLAG_MENB_SINGLE) ?: false
-        val isMenBHighRisk = vaccineReport.flags?.get(Constants.FlagConstants.FLAG_MENB_HIGH_RISK) ?: false
-
-        val cmds = mutableListOf<Command<*>>()
-        cmds.add(CommandFactory.newSetGlobal("evalTime",vaccineReport.requestTime.toDate()))
-        cmds.add(CommandFactory.newSetGlobal("clientLanguage","en"))
-        cmds.add(CommandFactory.newSetGlobal("clientTimeZoneOffset","+0000"))
-        cmds.add(CommandFactory.newSetGlobal("assertions", HashSet<String>()))
-        cmds.add(CommandFactory.newSetGlobal("namedObjects",namedObject))
-        cmds.add(CommandFactory.newSetGlobal("patientAgeTimeOfInterest",null))
-        cmds.add(CommandFactory.newSetGlobal("schedule",schedule))
-        cmds.add(CommandFactory.newSetGlobal("outputEarliestOverdueDates",java.lang.Boolean("true")))
-        cmds.add(CommandFactory.newSetGlobal("doseOverrideFeatureEnabled",java.lang.Boolean("false")))
-        cmds.add(CommandFactory.newSetGlobal("outputSupplementalText",java.lang.Boolean("true")))
-        cmds.add(CommandFactory.newSetGlobal("outputRuleName",java.lang.Boolean("true")))
-        cmds.add(CommandFactory.newSetGlobal("enableUnsupportedVaccinesGroup",java.lang.Boolean("true")))
-        cmds.add(CommandFactory.newSetGlobal("vaccineGroupExclusions", listOf<Any>()))
-        cmds.add(CommandFactory.newSetGlobal("isMenBSharedDecision", isMenBSharedDecision))
-        cmds.add(CommandFactory.newSetGlobal("isMenBHighRisk", isMenBHighRisk))
-=======
->>>>>>> ff3dc89b
 
         val isRsvIndicated = vaccineReport.flags?.get(Constants.FlagConstants.FLAG_RSV_INDICATED) ?: vaccineReport.flags?.get(Constants.FlagConstants.FLAG_SYNAGIS_INDICATED)
         val isMenBSharedDecision = vaccineReport.flags?.get(Constants.FlagConstants.FLAG_MENB_SINGLE) ?: false
