<?xml version="1.0" encoding="UTF-8" standalone="yes"?>
<ns2:conceptDeterminationMethods
<<<<<<< HEAD
	xmlns:ns2="org.opencds.dss.config_rest.v1_0" xmlns:ns3="org.opencds.dss.config.v1_0">
	<conceptDeterminationMethod code="C36"
		displayName="Best available OpenCDS concept determination method"
		codeSystem="2.16.840.1.113883.3.795.12.1.1" version="1.0">
		<conceptMapping>
			<toConcept codeSystem="2.16.840.1.113883.3.795.12.1.1"
				codeSystemName="OpenCDS concepts" code="ICE17" displayName="Hib NOS" />
			<fromConcepts codeSystem="2.16.840.1.113883.12.292"
				codeSystemName="Vaccines administered (CVX)" displayName="Hib NOS">
				<concept code="17" displayName="Hib NOS" />
			</fromConcepts>
		</conceptMapping>
		<conceptMapping>
			<toConcept codeSystem="2.16.840.1.113883.3.795.12.1.1"
				codeSystemName="OpenCDS concepts" code="ICE04" displayName="Measles/Rubella" />
			<fromConcepts codeSystem="2.16.840.1.113883.12.292"
				codeSystemName="Vaccines administered (CVX)" displayName="Measles/Rubella">
				<concept code="04" displayName="Measles/Rubella" />
			</fromConcepts>
		</conceptMapping>
		<conceptMapping>
			<toConcept codeSystem="2.16.840.1.113883.3.795.12.1.1"
				codeSystemName="OpenCDS concepts" code="ICE121" displayName="Zoster vaccine, live" />
			<fromConcepts codeSystem="2.16.840.1.113883.12.292"
				codeSystemName="Vaccines administered (CVX)" displayName="Zoster vaccine, live">
				<concept code="121" displayName="Zoster vaccine, live" />
			</fromConcepts>
		</conceptMapping>
		<conceptMapping>
			<toConcept codeSystem="2.16.840.1.113883.3.795.12.1.1"
				codeSystemName="OpenCDS concepts" code="ICE187" displayName="Zoster recombinant" />
			<fromConcepts codeSystem="2.16.840.1.113883.12.292"
				codeSystemName="Vaccines administered (CVX)" displayName="Zoster recombinant">
				<concept code="187" displayName="Zoster recombinant" />
			</fromConcepts>
		</conceptMapping>
		<conceptMapping>
			<toConcept codeSystem="2.16.840.1.113883.3.795.12.1.1"
				codeSystemName="OpenCDS concepts" code="ICE188" displayName="Zoster, unspecified formulation" />
			<fromConcepts codeSystem="2.16.840.1.113883.12.292"
				codeSystemName="Vaccines administered (CVX)" displayName="Zoster, unspecified formulation">
				<concept code="188" displayName="Zoster, unspecified formulation" />
			</fromConcepts>
		</conceptMapping>
		<conceptMapping>
			<toConcept codeSystem="2.16.840.1.113883.3.795.12.1.1"
				codeSystemName="OpenCDS concepts" code="ICE122" displayName="Rotavirus NOS" />
			<fromConcepts codeSystem="2.16.840.1.113883.12.292"
				codeSystemName="Vaccines administered (CVX)" displayName="Rotavirus NOS">
				<concept code="122" displayName="Rotavirus NOS" />
			</fromConcepts>
		</conceptMapping>
		<conceptMapping>
			<toConcept codeSystem="2.16.840.1.113883.3.795.12.1.1"
				codeSystemName="OpenCDS concepts" code="ICE100"
				displayName="Pneumococcal Conjugate 7 valent (PCV 7)" />
			<fromConcepts codeSystem="2.16.840.1.113883.12.292"
				codeSystemName="Vaccines administered (CVX)" displayName="Pneumococcal Conjugate 7 valent (PCV 7)">
				<concept code="100" displayName="Pneumococcal Conjugate 7 valent (PCV 7)" />
			</fromConcepts>
		</conceptMapping>
		<conceptMapping>
			<toConcept codeSystem="2.16.840.1.113883.3.795.12.1.1"
				codeSystemName="OpenCDS concepts" code="ICE995"
				displayName="Disease Immunity Focus (Measles)" />
			<fromConcepts codeSystem="2.16.840.1.113883.6.103" codeSystemName="ICD-9-CM" displayName="ICE3 Disease Immunity Focus (ICD-9-CM)">
				<concept code="055.9" displayName="Measles without mention of complication" />
			</fromConcepts>
			<fromConcepts codeSystem="2.16.840.1.113883.6.90" codeSystemName="ICD-10-CM" displayName="ICE Disease Immunity Focus (ICD-10-CM)">
				<concept code="B05.9" displayName="Measles without complication" />
			</fromConcepts>
			<fromConcepts codeSystem="2.16.840.1.113883.6.96" codeSystemName="SNOMED-CT" displayName="ICE Disease Immunity Focus (SNOMED-CT)">
				<concept code="371111005" displayName="Serology confirmed measles"/>
			</fromConcepts>			
		</conceptMapping>
		<conceptMapping>
			<toConcept codeSystem="2.16.840.1.113883.3.795.12.1.1"
				codeSystemName="OpenCDS concepts" code="ICE102" displayName="DTP-Hib-HepB" />
			<fromConcepts codeSystem="2.16.840.1.113883.12.292"
				codeSystemName="Vaccines administered (CVX)" displayName="DTP-Hib-HepB">
				<concept code="102" displayName="DTP-Hib-HepB" />
			</fromConcepts>
		</conceptMapping>
		<conceptMapping>
			<toConcept codeSystem="2.16.840.1.113883.3.795.12.1.1"
				codeSystemName="OpenCDS concepts" code="ICE133" displayName="Pneumococcal Conjugate NOS" />
			<fromConcepts codeSystem="2.16.840.1.113883.12.292"
				codeSystemName="Vaccines administered (CVX)" displayName="Pneumococcal Conjugate 13 valent (PCV 13)">
				<concept code="133" displayName="Pneumococcal Conjugate 13 valent (PCV 13)" />
			</fromConcepts>
		</conceptMapping>
		<conceptMapping>
			<toConcept codeSystem="2.16.840.1.113883.3.795.12.1.1"
				codeSystemName="OpenCDS concepts" code="ICE215" displayName="Pneumococcal conjugate PCV15" />
			<fromConcepts codeSystem="2.16.840.1.113883.12.292"
				codeSystemName="Vaccines administered (CVX)" displayName="Pneumococcal conjugate PCV15">
				<concept code="215" displayName="Pneumococcal conjugate PCV15" />
			</fromConcepts>
		</conceptMapping>
		<conceptMapping>
			<toConcept codeSystem="2.16.840.1.113883.3.795.12.1.1"
				codeSystemName="OpenCDS concepts" code="ICE216" displayName="Pneumococcal conjugate PCV20" />
			<fromConcepts codeSystem="2.16.840.1.113883.12.292"
				codeSystemName="Vaccines administered (CVX)" displayName="Pneumococcal conjugate PCV20">
				<concept code="216" displayName="Pneumococcal conjugate PCV20" />
			</fromConcepts>
		</conceptMapping>
		<conceptMapping>
			<toConcept codeSystem="2.16.840.1.113883.3.795.12.1.1"
				codeSystemName="OpenCDS concepts" code="ICE43" displayName="HepB adult &gt;= 20yrs" />
			<fromConcepts codeSystem="2.16.840.1.113883.12.292"
				codeSystemName="Vaccines administered (CVX)" displayName="HepB adult &gt;= 20yrs">
				<concept code="43" displayName="HepB adult &gt;= 20yrs" />
			</fromConcepts>
		</conceptMapping>
		<conceptMapping>
			<toConcept codeSystem="2.16.840.1.113883.3.795.12.1.1"
				codeSystemName="OpenCDS concepts" code="ICE114"
				displayName="Meningococcal MCV4P (Menactra)" />
			<fromConcepts codeSystem="2.16.840.1.113883.12.292"
				codeSystemName="Vaccines administered (CVX)" displayName="Meningococcal MCV4P (Menactra)">
				<concept code="114" displayName="Meningococcal MCV4P (Menactra)" />
			</fromConcepts>
		</conceptMapping>
		<conceptMapping>
			<toConcept codeSystem="2.16.840.1.113883.3.795.12.1.1"
				codeSystemName="OpenCDS concepts" code="ICE08" displayName="HepB peds &lt;20yrs" />
			<fromConcepts codeSystem="2.16.840.1.113883.12.292"
				codeSystemName="Vaccines administered (CVX)" displayName="HepB peds &lt; 20yrs">
				<concept code="08" displayName="HepB peds &lt; 20yrs" />
			</fromConcepts>
		</conceptMapping>
		<conceptMapping>
			<toConcept codeSystem="2.16.840.1.113883.3.795.12.1.1"
				codeSystemName="OpenCDS concepts" code="ICE135"
				displayName="influenza, high dose, seasonal" />
			<fromConcepts codeSystem="2.16.840.1.113883.12.292"
				codeSystemName="Vaccines administered (CVX)" displayName="influenza, high dose, seasonal">
				<concept code="135" displayName="influenza, high dose, seasonal" />
			</fromConcepts>
		</conceptMapping>
		<conceptMapping>
			<toConcept codeSystem="2.16.840.1.113883.3.795.12.1.1"
				codeSystemName="OpenCDS concepts" code="ICE22"
				displayName="DTP-Hib (Tetramune; OmniHib-DTP)" />
			<fromConcepts codeSystem="2.16.840.1.113883.12.292"
				codeSystemName="Vaccines administered (CVX)" displayName="DTP-Hib (Tetramune; OmniHib-DTP)">
				<concept code="22" displayName="DTP-Hib (Tetramune; OmniHib-DTP)" />
			</fromConcepts>
		</conceptMapping>
		<conceptMapping>
			<toConcept codeSystem="2.16.840.1.113883.3.795.12.1.1"
				codeSystemName="OpenCDS concepts" code="ICE119"
				displayName="Rotavirus RV1 (Rotarix, 2 dose)" />
			<fromConcepts codeSystem="2.16.840.1.113883.12.292"
				codeSystemName="Vaccines administered (CVX)" displayName="Rotavirus RV1 (Rotarix, 2 dose)">
				<concept code="119" displayName="Rotavirus RV1 (Rotarix, 2 dose)" />
			</fromConcepts>
		</conceptMapping>
		<conceptMapping>
			<toConcept codeSystem="2.16.840.1.113883.3.795.12.1.1"
				codeSystemName="OpenCDS concepts" code="ICE161"
				displayName="influenza, injectable, quadrivalent, preservative free" />
			<fromConcepts codeSystem="2.16.840.1.113883.12.292"
				codeSystemName="Vaccines administered (CVX)"
				displayName="Influenza, injectable, quadrivalent, preservative free, pediatric">
				<concept code="161"
					displayName="Influenza, injectable, quadrivalent, preservative free, pediatric" />
			</fromConcepts>
		</conceptMapping>
		<conceptMapping>
			<toConcept codeSystem="2.16.840.1.113883.3.795.12.1.1"
				codeSystemName="OpenCDS concepts" code="ICE166"
				displayName="influenza, injectable, quadrivalent, preservative free" />
			<fromConcepts codeSystem="2.16.840.1.113883.12.292"
				codeSystemName="Vaccines administered (CVX)"
				displayName="Influenza, injectable, quadrivalent, preservative free, pediatric">
				<concept code="166"
					displayName="Influenza, intradermal, quadrivalent, preservative free, injectable" />
			</fromConcepts>
		</conceptMapping>		
		<conceptMapping>
			<toConcept codeSystem="2.16.840.1.113883.3.795.12.1.1"
				codeSystemName="OpenCDS concepts" code="ICE168"
				displayName="Seasonal trivalent influenza vaccine, adjuvanted, preservative free" />
			<fromConcepts codeSystem="2.16.840.1.113883.12.292"
				codeSystemName="Vaccines administered (CVX)"
				displayName="Seasonal trivalent influenza vaccine, adjuvanted, preservative free ">
				<concept code="168"
					displayName="Seasonal trivalent influenza vaccine, adjuvanted, preservative free" />
			</fromConcepts>
		</conceptMapping>
		<conceptMapping>
			<toConcept codeSystem="2.16.840.1.113883.3.795.12.1.1"
				codeSystemName="OpenCDS concepts" code="ICE170" displayName="DTaP-IPV-Hib" />
			<fromConcepts codeSystem="2.16.840.1.113883.12.292"
				codeSystemName="Vaccines administered (CVX)" displayName="DTaP-IPV-Hib">
				<concept code="170" displayName="DTaP-IPV-Hib" />
			</fromConcepts>
		</conceptMapping>
		<conceptMapping>
			<toConcept codeSystem="2.16.840.1.113883.3.795.12.1.1"
				codeSystemName="OpenCDS concepts" code="ICE171"	displayName="Influenza, injectable, Madin Darby Canine Kidney, preservative free, quadrivalent" />
			<fromConcepts codeSystem="2.16.840.1.113883.12.292"
				codeSystemName="Vaccines administered (CVX)" displayName="Influenza, injectable, Madin Darby Canine Kidney, preservative free, quadrivalent">
				<concept code="171"	displayName="Influenza, injectable, Madin Darby Canine Kidney, preservative free, quadrivalent" />
			</fromConcepts>
		</conceptMapping>		
		<conceptMapping>
			<toConcept codeSystem="2.16.840.1.113883.3.795.12.1.1"
				codeSystemName="OpenCDS concepts" code="ICE118" displayName="HPV Bivalent (Cervarix)" />
			<fromConcepts codeSystem="2.16.840.1.113883.12.292"
				codeSystemName="Vaccines administered (CVX)" displayName="HPV Bivalent (Cervarix)">
				<concept code="118" displayName="HPV Bivalent (Cervarix)" />
			</fromConcepts>
		</conceptMapping>
		<conceptMapping>
			<toConcept codeSystem="2.16.840.1.113883.3.795.12.1.1"
				codeSystemName="OpenCDS concepts" code="ICE165" displayName="HPV9" />
			<fromConcepts codeSystem="2.16.840.1.113883.12.292"
				codeSystemName="Vaccines administered (CVX)" displayName="CVX">
				<concept code="165" displayName="HPV9" />
			</fromConcepts>
		</conceptMapping>
		<conceptMapping>
			<toConcept codeSystem="2.16.840.1.113883.3.795.12.1.1"
				codeSystemName="OpenCDS concepts" code="ICE48" displayName="Hib-PRP-T (ActHIB, Hiberix)" />
			<fromConcepts codeSystem="2.16.840.1.113883.12.292"
				codeSystemName="Vaccines administered (CVX)" displayName="Hib-PRP-T">
				<concept code="48" displayName="Hib-PRP-T" />
			</fromConcepts>
		</conceptMapping>
		<conceptMapping>
			<toConcept codeSystem="2.16.840.1.113883.3.795.12.1.1"
				codeSystemName="OpenCDS concepts" code="ICE44" displayName="HepB Dialysis" />
			<fromConcepts codeSystem="2.16.840.1.113883.12.292"
				codeSystemName="Vaccines administered (CVX)" displayName="HepB Dialysis">
				<concept code="44" displayName="HepB Dialysis" />
			</fromConcepts>
		</conceptMapping>
		<conceptMapping>
			<toConcept codeSystem="2.16.840.1.113883.3.795.12.1.1"
				codeSystemName="OpenCDS concepts" code="ICE104" displayName="HepA-HepB (Twinrix)" />
			<fromConcepts codeSystem="2.16.840.1.113883.12.292"
				codeSystemName="Vaccines administered (CVX)" displayName="HepA-HepB (Twinrix)">
				<concept code="104" displayName="HepA-HepB (Twinrix)" />
			</fromConcepts>
		</conceptMapping>
		<conceptMapping>
			<toConcept codeSystem="2.16.840.1.113883.3.795.12.1.1"
				codeSystemName="OpenCDS concepts" code="ICE153"
				displayName="influenza, injectable, MDCK, preservative free" />
			<fromConcepts codeSystem="2.16.840.1.113883.12.292"
				codeSystemName="Vaccines administered (CVX)" displayName="influenza, injectable, MDCK, preservative free">
				<concept code="153"
					displayName="influenza, injectable, MDCK, preservative free" />
			</fromConcepts>
		</conceptMapping>
		<conceptMapping>
			<toConcept codeSystem="2.16.840.1.113883.3.795.12.1.1"
				codeSystemName="OpenCDS concepts" code="ICE83" displayName="HepA peds/adol 2 dose" />
			<fromConcepts codeSystem="2.16.840.1.113883.12.292"
				codeSystemName="Vaccines administered (CVX)" displayName="HepA ped/adol 2 dose">
				<concept code="83" displayName="HepA ped/adol 2 dose" />
			</fromConcepts>
		</conceptMapping>
		<conceptMapping>
			<toConcept codeSystem="2.16.840.1.113883.3.795.12.1.1"
				codeSystemName="OpenCDS concepts" code="ICE126"
				displayName="Novel influenza-H1N1-09, preservative-free" />
			<fromConcepts codeSystem="2.16.840.1.113883.12.292"
				codeSystemName="Vaccines administered (CVX)" displayName="Novel influenza-H1N1-09, preservative-free">
				<concept code="126" displayName="Novel influenza-H1N1-09, preservative-free" />
			</fromConcepts>
		</conceptMapping>
		<conceptMapping>
			<toConcept codeSystem="2.16.840.1.113883.3.795.12.1.1"
				codeSystemName="OpenCDS concepts" code="ICE152" displayName="Pneumococcal Conjugate NOS" />
			<fromConcepts codeSystem="2.16.840.1.113883.12.292"
				codeSystemName="Vaccines administered (CVX)" displayName="Pneumococcal Conjugate NOS">
				<concept code="152" displayName="Pneumococcal Conjugate NOS" />
			</fromConcepts>
		</conceptMapping>
		<conceptMapping>
			<toConcept codeSystem="2.16.840.1.113883.3.795.12.1.1"
				codeSystemName="OpenCDS concepts" code="ICE158"
				displayName="influenza, injectable, quadrivalent, preservative free" />
			<fromConcepts codeSystem="2.16.840.1.113883.12.292"
				codeSystemName="Vaccines administered (CVX)" displayName="Influenza-IIV4, IM (over 3yrs)">
				<concept code="158" displayName="Influenza-IIV4, IM (over 3yrs)" />
			</fromConcepts>
		</conceptMapping>
		<conceptMapping>
			<toConcept codeSystem="2.16.840.1.113883.3.795.12.1.1"
				codeSystemName="OpenCDS concepts" code="ICE05" displayName="Measles" />
			<fromConcepts codeSystem="2.16.840.1.113883.12.292"
				codeSystemName="Vaccines administered (CVX)" displayName="Measles">
				<concept code="05" displayName="Measles" />
			</fromConcepts>
		</conceptMapping>
		<conceptMapping>
			<toConcept codeSystem="2.16.840.1.113883.3.795.12.1.1"
				codeSystemName="OpenCDS concepts" code="ICE15" displayName="Influenza, split" />
			<fromConcepts codeSystem="2.16.840.1.113883.12.292"
				codeSystemName="Vaccines administered (CVX)" displayName="Influenza, split">
				<concept code="15" displayName="Influenza, split" />
			</fromConcepts>
		</conceptMapping>
		<conceptMapping>
			<toConcept codeSystem="2.16.840.1.113883.3.795.12.1.1"
				codeSystemName="OpenCDS concepts" code="ICE03" displayName="MMR" />
			<fromConcepts codeSystem="2.16.840.1.113883.12.292"
				codeSystemName="Vaccines administered (CVX)" displayName="MMR">
				<concept code="03" displayName="MMR" />
			</fromConcepts>
		</conceptMapping>
		<conceptMapping>
			<toConcept codeSystem="2.16.840.1.113883.3.795.12.1.1"
				codeSystemName="OpenCDS concepts" code="ICE51" displayName="Hib-HepB (Comvax)" />
			<fromConcepts codeSystem="2.16.840.1.113883.12.292"
				codeSystemName="Vaccines administered (CVX)" displayName="Hib-HepB (Comvax)">
				<concept code="51" displayName="Hib-HepB (Comvax)" />
			</fromConcepts>
		</conceptMapping>
		<conceptMapping>
			<toConcept codeSystem="2.16.840.1.113883.3.795.12.1.1"
				codeSystemName="OpenCDS concepts" code="ICE31" displayName="HepA pediatric NOS" />
			<fromConcepts codeSystem="2.16.840.1.113883.12.292"
				codeSystemName="Vaccines administered (CVX)" displayName="HepA pediatric NOS">
				<concept code="31" displayName="HepA pediatric NOS" />
			</fromConcepts>
		</conceptMapping>
		<conceptMapping>
			<toConcept codeSystem="2.16.840.1.113883.3.795.12.1.1"
				codeSystemName="OpenCDS concepts" code="ICE144"
				displayName="influenza, seasonal, intradermal, preservative free" />
			<fromConcepts codeSystem="2.16.840.1.113883.12.292"
				codeSystemName="Vaccines administered (CVX)" displayName="influenza, seasonal, intradermal, preservative free">
				<concept code="144"
					displayName="influenza, seasonal, intradermal, preservative free" />
			</fromConcepts>
		</conceptMapping>
		<conceptMapping>
			<toConcept codeSystem="2.16.840.1.113883.3.795.12.1.1"
				codeSystemName="OpenCDS concepts" code="ICE137" displayName="HPV NOS" />
			<fromConcepts codeSystem="2.16.840.1.113883.12.292"
				codeSystemName="Vaccines administered (CVX)" displayName="HPV NOS">
				<concept code="137" displayName="HPV NOS" />
			</fromConcepts>
		</conceptMapping>
		<conceptMapping>
			<toConcept codeSystem="2.16.840.1.113883.3.795.12.1.1"
				codeSystemName="OpenCDS concepts" code="ICE128"
				displayName="Novel Influenza-H1N1-09, all formulations" />
			<fromConcepts codeSystem="2.16.840.1.113883.12.292"
				codeSystemName="Vaccines administered (CVX)" displayName="Novel Influenza-H1N1-09, all formulations">
				<concept code="128" displayName="Novel Influenza-H1N1-09, all formulations" />
			</fromConcepts>
		</conceptMapping>
		<conceptMapping>
			<toConcept codeSystem="2.16.840.1.113883.3.795.12.1.1"
				codeSystemName="OpenCDS concepts" code="ICE85" displayName="HepA NOS" />
			<fromConcepts codeSystem="2.16.840.1.113883.12.292"
				codeSystemName="Vaccines administered (CVX)" displayName="HepA NOS">
				<concept code="85" displayName="HepA NOS" />
			</fromConcepts>
		</conceptMapping>
		<conceptMapping>
			<toConcept codeSystem="2.16.840.1.113883.3.795.12.1.1"
				codeSystemName="OpenCDS concepts" code="ICEIVM201"
				displayName="Immunization-vaccination management" />
			<fromConcepts codeSystem="2.16.840.1.113883.6.5"
				codeSystemName="SNOMED" displayName="Immunization/vaccination management (procedure)">
				<concept code="384810002"
					displayName="Immunization/vaccination management (procedure)" />
			</fromConcepts>
		</conceptMapping>
		<conceptMapping>
			<toConcept codeSystem="2.16.840.1.113883.3.795.12.1.1"
				codeSystemName="OpenCDS concepts" code="ICE125"
				displayName="Novel Influenza-H1N1-09, nasal" />
			<fromConcepts codeSystem="2.16.840.1.113883.12.292"
				codeSystemName="Vaccines administered (CVX)" displayName="Novel Influenza-H1N1-09, nasal">
				<concept code="125" displayName="Novel Influenza-H1N1-09, nasal" />
			</fromConcepts>
		</conceptMapping>
		<conceptMapping>
			<toConcept codeSystem="2.16.840.1.113883.3.795.12.1.1"
				codeSystemName="OpenCDS concepts" code="ICE46" displayName="Hib-PRP-D (ProHIBIT)" />
			<fromConcepts codeSystem="2.16.840.1.113883.12.292"
				codeSystemName="Vaccines administered (CVX)" displayName="Hib-PRP-D (ProHIBIT)">
				<concept code="46" displayName="Hib-PRP-D (ProHIBIT)" />
			</fromConcepts>
		</conceptMapping>
		<conceptMapping>
			<toConcept codeSystem="2.16.840.1.113883.3.795.12.1.1"
				codeSystemName="OpenCDS concepts" code="ICE990" displayName="Disease Immunity Focus" />
			<fromConcepts codeSystem="2.16.840.1.113883.6.103"
				codeSystemName="ICE3 Disease Immunity Focus" displayName="Hib">
				<concept code="482.2" displayName="Hib" />
			</fromConcepts>
		</conceptMapping>
		<conceptMapping>
			<toConcept codeSystem="2.16.840.1.113883.3.795.12.1.1"
				codeSystemName="OpenCDS concepts" code="ICE1011" displayName="Disease Immunity Focus" />
			<fromConcepts codeSystem="2.16.840.1.113883.6.103"
				codeSystemName="ICE3 Disease Immunity Focus" displayName="Zoster">
				<concept code="053.9" displayName="Zoster" />
			</fromConcepts>
		</conceptMapping>
		<!-- 
		<conceptMapping>
			<toConcept codeSystem="2.16.840.1.113883.3.795.12.1.1" codeSystemName="OpenCDS concepts" code="ICE07989" displayName="Coronavirus (unspecified)" />
			<fromConcepts codeSystem="2.16.840.1.113883.6.103" codeSystemName="ICD-9-CM" displayName="ICD-9-CM">
				<concept code="079.89" displayName="Coronavirus (unspecified)" />
			</fromConcepts>
		</conceptMapping>
		-->
		<conceptMapping>
			<toConcept codeSystem="2.16.840.1.113883.3.795.12.1.1"
				codeSystemName="OpenCDS concepts" code="ICE996"
				displayName="Disease Immunity Focus (HepA)" />
			<fromConcepts codeSystem="2.16.840.1.113883.6.103" codeSystemName="ICD-9-CM" displayName="ICE3 Disease Immunity Focus (ICD-9-CM)">
				<concept code="070.1" displayName="Viral hepatitis A without mention of hepatic coma" />
			</fromConcepts>
			<fromConcepts codeSystem="2.16.840.1.113883.6.90" codeSystemName="ICD-10-CM" displayName="ICE Disease Immunity Focus (ICD-10-CM)">
				<concept code="B15.9" displayName="Hepatitis A without hepatic coma applicable to Hepatitis A (acute)(viral) NOS" />
			</fromConcepts>
			<fromConcepts codeSystem="2.16.840.1.113883.6.96" codeSystemName="SNOMED-CT" displayName="ICE Disease Immunity Focus (SNOMED-CT)">
				<concept code="278971009" displayName="Serology confirmed hepatitis A"/>
			</fromConcepts>
		</conceptMapping>
		<conceptMapping>
			<toConcept codeSystem="2.16.840.1.113883.3.795.12.1.1" codeSystemName="OpenCDS concepts" code="ICE994" displayName="Disease Immunity Focus (Mumps)" />
			<fromConcepts codeSystem="2.16.840.1.113883.6.103" codeSystemName="ICD-9-CM" displayName="ICE3 Disease Immunity Focus (ICD-9-CM)">
				<concept code="072.9" displayName="Mumps without mention of complication" />
			</fromConcepts>
			<fromConcepts codeSystem="2.16.840.1.113883.6.90" codeSystemName="ICD-10-CM" displayName="ICE Disease Immunity Focus (ICD-10-CM)">
				<concept code="B26.9" displayName="Mumps without complication" />
			</fromConcepts>
			<fromConcepts codeSystem="2.16.840.1.113883.6.96" codeSystemName="SNOMED-CT" displayName="ICE Disease Immunity Focus (SNOMED-CT)">
				<concept code="371112003" displayName="Serology confirmed mumps"/>
			</fromConcepts>			
		</conceptMapping>
		<conceptMapping>
			<toConcept codeSystem="2.16.840.1.113883.3.795.12.1.1"
				codeSystemName="OpenCDS concepts" code="ICE140"
				displayName="influenza, seasonal, injectable, preservative free" />
			<fromConcepts codeSystem="2.16.840.1.113883.12.292"
				codeSystemName="Vaccines administered (CVX)" displayName="influenza, seasonal, injectable, preservative free">
				<concept code="140"
					displayName="influenza, seasonal, injectable, preservative free" />
			</fromConcepts>
		</conceptMapping>
		<conceptMapping>
			<toConcept codeSystem="2.16.840.1.113883.3.795.12.1.1"
				codeSystemName="OpenCDS concepts" code="C30" displayName="Male" />
			<fromConcepts codeSystem="2.16.840.1.113883.5.1"
				codeSystemName="HL7 administrative gender" displayName="Male">
				<concept code="M" displayName="Male" />
			</fromConcepts>
		</conceptMapping>
		<conceptMapping>
			<toConcept codeSystem="2.16.840.1.113883.3.795.12.1.1"
				codeSystemName="OpenCDS concepts" code="ICE62" displayName="HPV Quadrivalent (Gardasil)" />
			<fromConcepts codeSystem="2.16.840.1.113883.12.292"
				codeSystemName="Vaccines administered (CVX)" displayName="HPV Quadrivalent (Gardasil)">
				<concept code="62" displayName="HPV Quadrivalent (Gardasil)" />
			</fromConcepts>
		</conceptMapping>
		<conceptMapping>
			<toConcept codeSystem="2.16.840.1.113883.3.795.12.1.1"
				codeSystemName="OpenCDS concepts" code="ICE89"
				displayName="Polio, unspecified formulation" />
			<fromConcepts codeSystem="2.16.840.1.113883.12.292"
				codeSystemName="Vaccines administered (CVX)" displayName="Polio Unspecified forumulation">
				<concept code="89" displayName="Polio Unspecified forumulation" />
			</fromConcepts>
		</conceptMapping>
		<conceptMapping>
			<toConcept codeSystem="2.16.840.1.113883.3.795.12.1.1"
				codeSystemName="OpenCDS concepts" code="ICE998" displayName="Disease Immunity Documented" />
			<fromConcepts codeSystem="2.16.840.1.113883.3.795.12.100.8"
				codeSystemName="ICE3 Disease Immunity Source" displayName="Disease Documented">
				<concept code="DISEASE_DOCUMENTED" displayName="Disease Documented" />
			</fromConcepts>
		</conceptMapping>
		<conceptMapping>
			<toConcept codeSystem="2.16.840.1.113883.3.795.12.1.1"
				codeSystemName="OpenCDS concepts" code="ICE1000" displayName="Proof of Immunity" />
			<fromConcepts codeSystem="2.16.840.1.113883.3.795.12.100.8"
				codeSystemName="ICE3 Disease Immunity Source" displayName="Proof of Immunity">
				<concept code="PROOF_OF_IMMUNITY" displayName="Proof of Immunity" />
			</fromConcepts>
		</conceptMapping>
		<conceptMapping>
			<toConcept codeSystem="2.16.840.1.113883.3.795.12.1.1"
				codeSystemName="OpenCDS concepts" code="ICE74" displayName="Rotavirus" />
			<fromConcepts codeSystem="2.16.840.1.113883.12.292"
				codeSystemName="Vaccines administered (CVX)" displayName="Rotavirus">
				<concept code="74" displayName="Rotavirus" />
			</fromConcepts>
		</conceptMapping>
		<conceptMapping>
			<toConcept codeSystem="2.16.840.1.113883.3.795.12.1.1"
				codeSystemName="OpenCDS concepts" code="ICE45" displayName="HepB NOS" />
			<fromConcepts codeSystem="2.16.840.1.113883.12.292"
				codeSystemName="Vaccines administered (CVX)" displayName="HepB NOS">
				<concept code="45" displayName="HepB NOS" />
			</fromConcepts>
		</conceptMapping>
		<conceptMapping>
			<toConcept codeSystem="2.16.840.1.113883.3.795.12.1.1"
				codeSystemName="OpenCDS concepts" code="ICE189" displayName="Hep B, adjuvanted" />
			<fromConcepts codeSystem="2.16.840.1.113883.12.292"
				codeSystemName="Vaccines administered (CVX)" displayName="Hep B, adjuvanted">
				<concept code="189" displayName="Hep B, adjuvanted" />
			</fromConcepts>
		</conceptMapping>
		<conceptMapping>
			<toConcept codeSystem="2.16.840.1.113883.3.795.12.1.1"
				codeSystemName="OpenCDS concepts" code="ICE198" displayName="DTP-Hep B-Hib, Pentavalent"/>
			<fromConcepts codeSystem="2.16.840.1.113883.12.292"
				codeSystemName="Vaccines administered (CVX)" displayName="DTP-Hep B-Hib, Pentavalent">
				<concept code="198" displayName="Hep B, adjuvanted" />
			</fromConcepts>
		</conceptMapping>
		<conceptMapping>
			<toConcept codeSystem="2.16.840.1.113883.3.795.12.1.1"
				codeSystemName="OpenCDS concepts" code="ICE220" displayName="HepB recombinant, 3-antigen, Al(OH)3" />
			<fromConcepts codeSystem="2.16.840.1.113883.12.292"
				codeSystemName="Vaccines administered (CVX)" displayName="HepB recombinant, 3-antigen, Al(OH)3">
				<concept code="220" displayName="HepB recombinant, 3-antigen, Al(OH)3" />
			</fromConcepts>
		</conceptMapping>
		<conceptMapping>
			<toConcept codeSystem="2.16.840.1.113883.3.795.12.1.1"
				codeSystemName="OpenCDS concepts" code="ICE94" displayName="MMR-Varicella" />
			<fromConcepts codeSystem="2.16.840.1.113883.12.292"
				codeSystemName="Vaccines administered (CVX)" displayName="MMR-Varicella">
				<concept code="94" displayName="MMR-Varicella" />
			</fromConcepts>
		</conceptMapping>
		<conceptMapping>
			<toConcept codeSystem="2.16.840.1.113883.3.795.12.1.1"
				codeSystemName="OpenCDS concepts" code="ICE50" displayName="DTaP-Hib (TriHiBit)" />
			<fromConcepts codeSystem="2.16.840.1.113883.12.292"
				codeSystemName="Vaccines administered (CVX)" displayName="DTaP-Hib (TriHiBit)">
				<concept code="50" displayName="DTaP-Hib (TriHiBit)" />
			</fromConcepts>
		</conceptMapping>
		<conceptMapping>
			<toConcept codeSystem="2.16.840.1.113883.3.795.12.1.1"
				codeSystemName="OpenCDS concepts" code="ICE109" displayName="Pneumococcal Conjugate NOS" />
			<fromConcepts codeSystem="2.16.840.1.113883.12.292"
				codeSystemName="Vaccines administered (CVX)" displayName="Pneumococcal Conjugate NOS">
				<concept code="109" displayName="Pneumococcal Conjugate NOS" />
			</fromConcepts>
		</conceptMapping>
		<conceptMapping>
			<toConcept codeSystem="2.16.840.1.113883.3.795.12.1.1"
				codeSystemName="OpenCDS concepts" code="ICE07" displayName="Mumps" />
			<fromConcepts codeSystem="2.16.840.1.113883.12.292"
				codeSystemName="Vaccines administered (CVX)" displayName="Mumps">
				<concept code="07" displayName="Mumps" />
			</fromConcepts>
		</conceptMapping>
		<conceptMapping>
			<toConcept codeSystem="2.16.840.1.113883.3.795.12.1.1"
				codeSystemName="OpenCDS concepts" code="ICE16" displayName="Influenza, whole" />
			<fromConcepts codeSystem="2.16.840.1.113883.12.292"
				codeSystemName="Vaccines administered (CVX)" displayName="Influenza, whole">
				<concept code="16" displayName="Influenza, whole" />
			</fromConcepts>
		</conceptMapping>
		<conceptMapping>
			<toConcept codeSystem="2.16.840.1.113883.3.795.12.1.1"
				codeSystemName="OpenCDS concepts" code="ICE21" displayName="Varicella" />
			<fromConcepts codeSystem="2.16.840.1.113883.12.292"
				codeSystemName="Vaccines administered (CVX)" displayName="Varicella">
				<concept code="21" displayName="Varicella" />
			</fromConcepts>
		</conceptMapping>
		<conceptMapping>
			<toConcept codeSystem="2.16.840.1.113883.3.795.12.1.1"
				codeSystemName="OpenCDS concepts" code="ICE33"
				displayName="Pneumococcal Polysaccharide 23 Valent" />
			<fromConcepts codeSystem="2.16.840.1.113883.12.292"
				codeSystemName="Vaccines administered (CVX)" displayName="Pneumococcal Polysaccharide 23 Valent">
				<concept code="33" displayName="Pneumococcal Polysaccharide 23 Valent" />
			</fromConcepts>
		</conceptMapping>
		<conceptMapping>
			<toConcept codeSystem="2.16.840.1.113883.3.795.12.1.1"
				codeSystemName="OpenCDS concepts" code="ICE155"
				displayName="influenza, recombinant, injectable, preservative free" />
			<fromConcepts codeSystem="2.16.840.1.113883.12.292"
				codeSystemName="Vaccines administered (CVX)"
				displayName="nfluenza, recombinant, injectable, preservative free">
				<concept code="155"
					displayName="nfluenza, recombinant, injectable, preservative free" />
			</fromConcepts>
		</conceptMapping>
		<conceptMapping>
			<toConcept codeSystem="2.16.840.1.113883.3.795.12.1.1"
				codeSystemName="OpenCDS concepts" code="ICE136"
				displayName="Meningococcal MCV4O (Menveo)" />
			<fromConcepts codeSystem="2.16.840.1.113883.12.292"
				codeSystemName="Vaccines administered (CVX)" displayName="Meningococcal MCV4O (Menveo)">
				<concept code="136" displayName="Meningococcal MCV4O (Menveo)" />
			</fromConcepts>
		</conceptMapping>
		<conceptMapping>
			<toConcept codeSystem="2.16.840.1.113883.3.795.12.1.1"
				codeSystemName="OpenCDS concepts" code="ICE130" displayName="DTaP/IPV" />
			<fromConcepts codeSystem="2.16.840.1.113883.12.292"
				codeSystemName="Vaccines administered (CVX)" displayName="DTaP/IPV">
				<concept code="130" displayName="DTaP/IPV" />
			</fromConcepts>
		</conceptMapping>
		<conceptMapping>
			<toConcept codeSystem="2.16.840.1.113883.3.795.12.1.1"
				codeSystemName="OpenCDS concepts" code="ICE148"
				displayName="Mening C&amp;Y-Hib PRP-T (Menhibrix)" />
			<fromConcepts codeSystem="2.16.840.1.113883.12.292"
				codeSystemName="Vaccines administered (CVX)" displayName="Meningococcal C/Y-HIB PRP (Menhibrix)">
				<concept code="148" displayName="Meningococcal C/Y-HIB PRP (Menhibrix)" />
			</fromConcepts>
		</conceptMapping>
		<conceptMapping>
			<toConcept codeSystem="2.16.840.1.113883.3.795.12.1.1"
				codeSystemName="OpenCDS concepts" code="ICE223"
				displayName="Immunization Recommended (Due Now)" />
			<fromConcepts codeSystem="2.16.840.1.113883.3.795.12.100.6"
				codeSystemName="ICE3 Immunization Recommendation Reason"
				displayName="Due Now">
				<concept code="DUE_NOW" displayName="Due Now" />
			</fromConcepts>
		</conceptMapping>
		<conceptMapping>
			<toConcept codeSystem="2.16.840.1.113883.3.795.12.1.1"
				codeSystemName="OpenCDS concepts" code="ICE110" displayName="DTaP-Hep B-IPV" />
			<fromConcepts codeSystem="2.16.840.1.113883.12.292"
				codeSystemName="Vaccines administered (CVX)" displayName="DTaP-Hep B-IPV">
				<concept code="110" displayName="DTaP-Hep B-IPV" />
			</fromConcepts>
		</conceptMapping>
		<conceptMapping>
			<toConcept codeSystem="2.16.840.1.113883.3.795.12.1.1"
				codeSystemName="OpenCDS concepts" code="ICE38" displayName="Mumps/Rubella" />
			<fromConcepts codeSystem="2.16.840.1.113883.12.292"
				codeSystemName="Vaccines administered (CVX)" displayName="Mumps/Rubella">
				<concept code="38" displayName="Mumps/Rubella" />
			</fromConcepts>
		</conceptMapping>
		<conceptMapping>
			<toConcept codeSystem="2.16.840.1.113883.3.795.12.1.1"
				codeSystemName="OpenCDS concepts" code="ICE116"
				displayName="Rotavirus RV5 (RotaTeq, 3 dose)" />
			<fromConcepts codeSystem="2.16.840.1.113883.12.292"
				codeSystemName="Vaccines administered (CVX)" displayName="Rotavirus RV5 (RotaTeq, 3 dose)">
				<concept code="116" displayName="Rotavirus RV5 (RotaTeq, 3 dose)" />
			</fromConcepts>
		</conceptMapping>
		<conceptMapping>
			<toConcept codeSystem="2.16.840.1.113883.3.795.12.1.1"
				codeSystemName="OpenCDS concepts" code="ICE47" displayName="Hib-HbOC (HibTITER)" />
			<fromConcepts codeSystem="2.16.840.1.113883.12.292"
				codeSystemName="Vaccines administered (CVX)" displayName="Hib-HbOC">
				<concept code="47" displayName="Hib-HbOC" />
			</fromConcepts>
		</conceptMapping>
		<conceptMapping>
			<toConcept codeSystem="2.16.840.1.113883.3.795.12.1.1"
				codeSystemName="OpenCDS concepts" code="ICE120" displayName="DTaP-Hib (PRP-T)-IPV" />
			<fromConcepts codeSystem="2.16.840.1.113883.12.292"
				codeSystemName="Vaccines administered (CVX)" displayName="DTaP-Hib (PRP-T)-IPV">
				<concept code="120" displayName="DTaP-Hib (PRP-T)-IPV" />
			</fromConcepts>
		</conceptMapping>
		<conceptMapping>
			<toConcept codeSystem="2.16.840.1.113883.3.795.12.1.1"
				codeSystemName="OpenCDS concepts" code="ICE120" displayName="DT-IPV adsorbed Non-US" />
			<fromConcepts codeSystem="2.16.840.1.113883.12.292"
				codeSystemName="Vaccines administered (CVX)" displayName="DT-IPV adsorbed Non-US">
				<concept code="195" displayName="DT-IPV adsorbed Non-US" />
			</fromConcepts>
		</conceptMapping>
		<conceptMapping>
			<toConcept codeSystem="2.16.840.1.113883.3.795.12.1.1"
				codeSystemName="OpenCDS concepts" code="ICE991"
				displayName="Disease Immunity Focus (Rotavirus)" />
			<fromConcepts codeSystem="2.16.840.1.113883.6.103"
				codeSystemName="ICE3 Disease Immunity Focus" displayName="Rotavirus">
				<concept code="008.61" displayName="Rotavirus" />
			</fromConcepts>
		</conceptMapping>
		<conceptMapping>
			<toConcept codeSystem="2.16.840.1.113883.3.795.12.1.1"
				codeSystemName="OpenCDS concepts" code="ICE151"
				displayName="influenza nasal, unspecified formulation" />
			<fromConcepts codeSystem="2.16.840.1.113883.12.292"
				codeSystemName="Vaccines administered (CVX)" displayName="influenza nasal, unspecified formulation">
				<concept code="151" displayName="influenza nasal, unspecified formulation" />
			</fromConcepts>
		</conceptMapping>
		<conceptMapping>
			<toConcept codeSystem="2.16.840.1.113883.3.795.12.1.1"
				codeSystemName="OpenCDS concepts" code="C31" displayName="Female" />
			<fromConcepts codeSystem="2.16.840.1.113883.5.1"
				codeSystemName="HL7 administrative gender" displayName="Female">
				<concept code="F" displayName="Female" />
			</fromConcepts>
		</conceptMapping>
		<conceptMapping>
			<toConcept codeSystem="2.16.840.1.113883.3.795.12.1.1"
				codeSystemName="OpenCDS concepts" code="ICE150"
				displayName="influenza, injectable, quadrivalent, preservative free" />
			<fromConcepts codeSystem="2.16.840.1.113883.12.292"
				codeSystemName="Vaccines administered (CVX)"
				displayName="influenza, injectable, quadrivalent, preservative free">
				<concept code="150"
					displayName="influenza, injectable, quadrivalent, preservative free" />
			</fromConcepts>
		</conceptMapping>
		<conceptMapping>
			<toConcept codeSystem="2.16.840.1.113883.3.795.12.1.1"
				codeSystemName="OpenCDS concepts" code="ICE149"
				displayName="influenza, live, intranasal, quadrivalent" />
			<fromConcepts codeSystem="2.16.840.1.113883.12.292"
				codeSystemName="Vaccines administered (CVX)" displayName="influenza, live, intranasal, quadrivalent">
				<concept code="149" displayName="influenza, live, intranasal, quadrivalent" />
			</fromConcepts>
		</conceptMapping>
		<conceptMapping>
			<toConcept codeSystem="2.16.840.1.113883.3.795.12.1.1"
				codeSystemName="OpenCDS concepts" code="ICE52" displayName="HepA adult" />
			<fromConcepts codeSystem="2.16.840.1.113883.12.292"
				codeSystemName="Vaccines administered (CVX)" displayName="HepA adult">
				<concept code="52" displayName="HepA adult" />
			</fromConcepts>
		</conceptMapping>
		<conceptMapping>
			<toConcept codeSystem="2.16.840.1.113883.3.795.12.1.1"
				codeSystemName="OpenCDS concepts" code="ICE02" displayName="OPV" />
			<fromConcepts codeSystem="2.16.840.1.113883.12.292"
				codeSystemName="Vaccines administered (CVX)" displayName="OPV">
				<concept code="02" displayName="OPV" />
			</fromConcepts>
		</conceptMapping>
		<conceptMapping>
			<toConcept codeSystem="2.16.840.1.113883.3.795.12.1.1"
				codeSystemName="OpenCDS concepts" code="ICE178" displayName="OPV bivalent" />
			<fromConcepts codeSystem="2.16.840.1.113883.12.292"
				codeSystemName="Vaccines administered (CVX)" displayName="OPV bivalent">
				<concept code="178" displayName="OPV bivalent" />
			</fromConcepts>
		</conceptMapping>
		<conceptMapping>
			<toConcept codeSystem="2.16.840.1.113883.3.795.12.1.1"
				codeSystemName="OpenCDS concepts" code="ICE179" displayName="OPV, monovalent, unspecified" />
			<fromConcepts codeSystem="2.16.840.1.113883.12.292"
				codeSystemName="Vaccines administered (CVX)" displayName="OPV, monovalent, unspecified">
				<concept code="179" displayName="OPV, monovalent, unspecified" />
			</fromConcepts>
		</conceptMapping>
		<conceptMapping>
			<toConcept codeSystem="2.16.840.1.113883.3.795.12.1.1"
				codeSystemName="OpenCDS concepts" code="ICE182" displayName="OPV, Unspecified" />
			<fromConcepts codeSystem="2.16.840.1.113883.12.292"
				codeSystemName="Vaccines administered (CVX)" displayName="OPV, Unspecified">
				<concept code="182" displayName="OPV" />
			</fromConcepts>
		</conceptMapping>
		<conceptMapping>
			<toConcept codeSystem="2.16.840.1.113883.3.795.12.1.1"
				codeSystemName="OpenCDS concepts" code="ICE185" displayName="influenza, recombinant, quadrivalent,injectable, preservative free" />
			<fromConcepts codeSystem="2.16.840.1.113883.12.292"
				codeSystemName="Vaccines administered (CVX)" displayName="influenza, recombinant, quadrivalent,injectable, preservative free">
				<concept code="185" displayName="influenza, recombinant, quadrivalent,injectable, preservative free" />
			</fromConcepts>
		</conceptMapping>
		<conceptMapping>
			<toConcept codeSystem="2.16.840.1.113883.3.795.12.1.1"
				codeSystemName="OpenCDS concepts" code="ICE186" displayName="Influenza, injectable, MDCK, quadrivalent" />
			<fromConcepts codeSystem="2.16.840.1.113883.12.292"
				codeSystemName="Vaccines administered (CVX)" displayName="Influenza, injectable, MDCK, quadrivalent">
				<concept code="186" displayName="Influenza, injectable, MDCK, quadrivalent" />
			</fromConcepts>
		</conceptMapping>
		<conceptMapping>
			<toConcept codeSystem="2.16.840.1.113883.3.795.12.1.1"
				codeSystemName="OpenCDS concepts" code="ICE194" displayName="Influenza, Southern Hemisphere, unspecified formulation" />
			<fromConcepts codeSystem="2.16.840.1.113883.12.292"
				codeSystemName="Vaccines administered (CVX)" displayName="Influenza, Southern Hemisphere, unspecified formulation">
				<concept code="194" displayName="Influenza, Southern Hemisphere, unspecified formulation" />
			</fromConcepts>
		</conceptMapping>
		<conceptMapping>
			<toConcept codeSystem="2.16.840.1.113883.3.795.12.1.1"
				codeSystemName="OpenCDS concepts" code="ICE197" displayName="Influenza, high dose, quadrivalent" />
			<fromConcepts codeSystem="2.16.840.1.113883.12.292"
				codeSystemName="Vaccines administered (CVX)" displayName="Influenza, high dose, quadrivalent">
				<concept code="197" displayName="Influenza, high dose, quadrivalent" />
			</fromConcepts>
		</conceptMapping>
		<conceptMapping>
			<toConcept codeSystem="2.16.840.1.113883.3.795.12.1.1"
				codeSystemName="OpenCDS concepts" code="ICE200" displayName="Influenza, Southern Hemisphere, pediatric, preservative free" />
			<fromConcepts codeSystem="2.16.840.1.113883.12.292"
				codeSystemName="Vaccines administered (CVX)" displayName="Influenza, Southern Hemisphere, pediatric, preservative free">
				<concept code="200" displayName="Influenza, Southern Hemisphere, pediatric, preservative free" />
			</fromConcepts>
		</conceptMapping>
		<conceptMapping>
			<toConcept codeSystem="2.16.840.1.113883.3.795.12.1.1"
				codeSystemName="OpenCDS concepts" code="ICE201" displayName="Influenza, Southern Hemisphere, preservative free" />
			<fromConcepts codeSystem="2.16.840.1.113883.12.292"
				codeSystemName="Vaccines administered (CVX)" displayName="Influenza, Southern Hemisphere, preservative free">
				<concept code="201" displayName="Influenza, Southern Hemisphere, preservative free" />
			</fromConcepts>
		</conceptMapping>
		<conceptMapping>
			<toConcept codeSystem="2.16.840.1.113883.3.795.12.1.1"
				codeSystemName="OpenCDS concepts" code="ICE202" displayName="Influenza, Southern Hemisphere, quadrivalent, with preservative" />
			<fromConcepts codeSystem="2.16.840.1.113883.12.292"
				codeSystemName="Vaccines administered (CVX)" displayName="Influenza, Southern Hemisphere, quadrivalent, with preservative">
				<concept code="202" displayName="Influenza, Southern Hemisphere, quadrivalent, with preservative" />
			</fromConcepts>
		</conceptMapping>
		<conceptMapping>
			<toConcept codeSystem="2.16.840.1.113883.3.795.12.1.1"
				codeSystemName="OpenCDS concepts" code="ICE205" displayName="Influenza, seasonal vaccine, quadrivalent, adjuvanted" />
			<fromConcepts codeSystem="2.16.840.1.113883.12.292"
				codeSystemName="Vaccines administered (CVX)" displayName="Influenza, seasonal vaccine, quadrivalent, adjuvanted">
				<concept code="205" displayName="Influenza, seasonal vaccine, quadrivalent, adjuvanted" />
			</fromConcepts>
		</conceptMapping>
		<conceptMapping>
			<toConcept codeSystem="2.16.840.1.113883.3.795.12.1.1"
				codeSystemName="OpenCDS concepts" code="ICE231" displayName="Influenza, Southern Hemisphere, high-dose, quadrivalent" />
			<fromConcepts codeSystem="2.16.840.1.113883.12.292"
				codeSystemName="Vaccines administered (CVX)" displayName="Influenza, Southern Hemisphere, high-dose, quadrivalent">
				<concept code="231" displayName="Influenza, Southern Hemisphere, quadrivalent, with preservative" />
			</fromConcepts>
		</conceptMapping>
		<conceptMapping>
			<toConcept codeSystem="2.16.840.1.113883.3.795.12.1.1"
				codeSystemName="OpenCDS concepts" code="ICE162" displayName="Meningococcal B FHbp, recombinant (Trumenba)" />
			<fromConcepts codeSystem="2.16.840.1.113883.12.292"
				codeSystemName="Vaccines administered (CVX)" displayName="Meningococcal B FHbp, recombinant (Trumenba)">
				<concept code="162" displayName="Meningococcal B FHbp, recombinant (Trumenba)" />
			</fromConcepts>
		</conceptMapping>
		<conceptMapping>
			<toConcept codeSystem="2.16.840.1.113883.3.795.12.1.1"
				codeSystemName="OpenCDS concepts" code="ICE163" displayName="Meningococcal B 4C, OMV (Bexsero)" />
			<fromConcepts codeSystem="2.16.840.1.113883.12.292"
				codeSystemName="Vaccines administered (CVX)" displayName="Meningococcal B 4C, OMV (Bexsero)">
				<concept code="163" displayName="Meningococcal B 4C, OMV (Bexsero)" />
			</fromConcepts>
		</conceptMapping>
		<conceptMapping>
			<toConcept codeSystem="2.16.840.1.113883.3.795.12.1.1"
				codeSystemName="OpenCDS concepts" code="ICE111" displayName="influenza, live, intranasal" />
			<fromConcepts codeSystem="2.16.840.1.113883.12.292"
				codeSystemName="Vaccines administered (CVX)" displayName="influenza, live, intranasal">
				<concept code="111" displayName="influenza, live, intranasal" />
			</fromConcepts>
		</conceptMapping>
		<conceptMapping>
			<toConcept codeSystem="2.16.840.1.113883.3.795.12.1.1"
				codeSystemName="OpenCDS concepts" code="ICE10" displayName="IPV" />
			<fromConcepts codeSystem="2.16.840.1.113883.12.292"
				codeSystemName="Vaccines administered (CVX)" displayName="IPV">
				<concept code="10" displayName="IPV" />
			</fromConcepts>
		</conceptMapping>
		<conceptMapping>
			<toConcept codeSystem="2.16.840.1.113883.3.795.12.1.1"
				codeSystemName="OpenCDS concepts" code="ICE108"
				displayName="Meningococcal, unspecified formulation" />
			<fromConcepts codeSystem="2.16.840.1.113883.12.292"
				codeSystemName="Vaccines administered (CVX)" displayName="Meningococcal, unspecified formulation">
				<concept code="108" displayName="Meningococcal, unspecified formulation" />
			</fromConcepts>
		</conceptMapping>
		<conceptMapping>
			<toConcept codeSystem="2.16.840.1.113883.3.795.12.1.1"
				codeSystemName="OpenCDS concepts" code="ICE06" displayName="Rubella" />
			<fromConcepts codeSystem="2.16.840.1.113883.12.292"
				codeSystemName="Vaccines administered (CVX)" displayName="Rubella">
				<concept code="06" displayName="Rubella" />
			</fromConcepts>
		</conceptMapping>
		<conceptMapping>
			<toConcept codeSystem="2.16.840.1.113883.3.795.12.1.1"
				codeSystemName="OpenCDS concepts" code="ICE141"
				displayName="influenza, seasonal, injectable" />
			<fromConcepts codeSystem="2.16.840.1.113883.12.292"
				codeSystemName="Vaccines administered (CVX)" displayName="influenza, seasonal, injectable">
				<concept code="141" displayName="influenza, seasonal, injectable" />
			</fromConcepts>
		</conceptMapping>
		<conceptMapping>
			<toConcept codeSystem="2.16.840.1.113883.3.795.12.1.1"
				codeSystemName="OpenCDS concepts" code="ICE84"
				displayName="HepA pediatric/adolescent (3 dose)" />
			<fromConcepts codeSystem="2.16.840.1.113883.12.292"
				codeSystemName="Vaccines administered (CVX)" displayName="HepA pediatric/adolescent (3 dose)">
				<concept code="84" displayName="HepA pediatric/adolescent (3 dose)" />
			</fromConcepts>
		</conceptMapping>
		<conceptMapping>
			<toConcept codeSystem="2.16.840.1.113883.3.795.12.1.1"
				codeSystemName="OpenCDS concepts" code="ICE993"
				displayName="Disease Immunity Focus (Rubella)" />
			<fromConcepts codeSystem="2.16.840.1.113883.6.103" codeSystemName="ICD-9-CM" displayName="ICE3 Disease Immunity Focus (ICD-9-CM)">
				<concept code="056.9" displayName="Rubella without mention of complication" />
			</fromConcepts>
			<fromConcepts codeSystem="2.16.840.1.113883.6.90" codeSystemName="ICD-10-CM" displayName="ICE Disease Immunity Focus (ICD-10-CM)">
				<concept code="B06.9" displayName="Rubella without complication" />
			</fromConcepts>
			<fromConcepts codeSystem="2.16.840.1.113883.6.96" codeSystemName="SNOMED-CT" displayName="ICE Disease Immunity Focus (SNOMED-CT)">
				<concept code="278968001" displayName="Serology confirmed rubella"/>
			</fromConcepts>						
		</conceptMapping>
		<conceptMapping>
			<toConcept codeSystem="2.16.840.1.113883.3.795.12.1.1"
				codeSystemName="OpenCDS concepts" code="ICE49" displayName="Hib-PRP-OMP (PedvaxHIB)" />
			<fromConcepts codeSystem="2.16.840.1.113883.12.292"
				codeSystemName="Vaccines administered (CVX)" displayName="Hib-PRP-OMP (PedvaxHIB)">
				<concept code="49" displayName="Hib-PRP-OMP (PedvaxHIB)" />
			</fromConcepts>
		</conceptMapping>
		<conceptMapping>
			<toConcept codeSystem="2.16.840.1.113883.3.795.12.1.1"
				codeSystemName="OpenCDS concepts" code="ICE32"
				displayName="Meningococcal MPSV4 (Menomune) " />
			<fromConcepts codeSystem="2.16.840.1.113883.12.292"
				codeSystemName="Vaccines administered (CVX)" displayName="Meningococcal MPSV4 (Menomune) ">
				<concept code="32" displayName="Meningococcal MPSV4 (Menomune) " />
			</fromConcepts>
		</conceptMapping>
		<conceptMapping>
			<toConcept codeSystem="2.16.840.1.113883.3.795.12.1.1"
				codeSystemName="OpenCDS concepts" code="ICE147"
				displayName="Meningococcal MCV4, unspecified formulation" />
			<fromConcepts codeSystem="2.16.840.1.113883.12.292"
				codeSystemName="Vaccines administered (CVX)" displayName="Meningococcal MCV4, unspecified formulation">
				<concept code="147" displayName="Meningococcal MCV4, unspecified formulation" />
			</fromConcepts>
		</conceptMapping>
		<conceptMapping>
			<toConcept codeSystem="2.16.840.1.113883.3.795.12.1.1"
				codeSystemName="OpenCDS concepts" code="ICE203"
				displayName="Meningococcal MenACWY-TT (MenQuadfi)" />
			<fromConcepts codeSystem="2.16.840.1.113883.12.292"
				codeSystemName="Vaccines administered (CVX)" displayName="Meningococcal MenACWY-TT (MenQuadfi)">
				<concept code="203" displayName="Meningococcal MenACWY-TT (MenQuadfi)" />
			</fromConcepts>
		</conceptMapping>		
		<conceptMapping>
			<toConcept codeSystem="2.16.840.1.113883.3.795.12.1.1"
				codeSystemName="OpenCDS concepts" code="ICE999" displayName="Disease Immunity Reason" />
			<fromConcepts codeSystem="2.16.840.1.113883.3.795.12.100.9"
				codeSystemName="ICE3 Disease Immunity Reason" displayName="Is Immune">
				<concept code="IS_IMMUNE" displayName="Is Immune" />
			</fromConcepts>
		</conceptMapping>
		<conceptMapping>
			<toConcept codeSystem="2.16.840.1.113883.3.795.12.1.1"
				codeSystemName="OpenCDS concepts" code="ICE997" displayName="Disease Immunity Focus" />
			<fromConcepts codeSystem="2.16.840.1.113883.6.103" codeSystemName="ICD-9-CM" displayName="ICE3 Disease Immunity Focus (ICD-9-CM)">
				<concept code="070.30" displayName="Viral hepatitis B without mention of hepatic coma" />
			</fromConcepts>
			<fromConcepts codeSystem="2.16.840.1.113883.6.90" codeSystemName="ICD-10-CM" displayName="ICE Disease Immunity Focus (ICD-10-CM)">
				<concept code="B19.10" displayName="Unspecified viral hepatitis B without hepatic coma applicable to unspecified viral hepatitis B NOS" />
			</fromConcepts>
			<fromConcepts codeSystem="2.16.840.1.113883.6.96" codeSystemName="SNOMED-CT" displayName="ICE Disease Immunity Focus (SNOMED-CT)">
				<concept code="271511000" displayName="Serology confirmed hepatitis B"/>
			</fromConcepts>			
		</conceptMapping>
		<conceptMapping>
			<toConcept codeSystem="2.16.840.1.113883.3.795.12.1.1"
				codeSystemName="OpenCDS concepts" code="ICE42" displayName="HepB high risk infant" />
			<fromConcepts codeSystem="2.16.840.1.113883.12.292"
				codeSystemName="Vaccines administered (CVX)" displayName="HepB high risk infant">
				<concept code="42" displayName="HepB high risk infant" />
			</fromConcepts>
		</conceptMapping>
		<conceptMapping>
			<toConcept codeSystem="2.16.840.1.113883.3.795.12.1.1"
				codeSystemName="OpenCDS concepts" code="ICE88"
				displayName="Influenza, unspecified formulation" />
			<fromConcepts codeSystem="2.16.840.1.113883.12.292"
				codeSystemName="Vaccines administered (CVX)" displayName="Influenza, unspecified formulation">
				<concept code="88" displayName="Influenza, unspecified formulation" />
			</fromConcepts>
		</conceptMapping>
		<conceptMapping>
			<toConcept codeSystem="2.16.840.1.113883.3.795.12.1.1"
				codeSystemName="OpenCDS concepts" code="ICE992" displayName="Disease Immunity Focus" />
			<fromConcepts codeSystem="2.16.840.1.113883.6.103" codeSystemName="ICD-9-CM" displayName="ICE3 Disease Immunity Focus (ICD-9-CM)">
				<concept code="052.9" displayName="Varicella without mention of complication" />
			</fromConcepts>
			<fromConcepts codeSystem="2.16.840.1.113883.6.90" codeSystemName="ICD-10-CM" displayName="ICE Disease Immunity Focus (ICD-10-CM)">
				<concept code="B01.9" displayName="Varicella without complication" />
			</fromConcepts>
			<fromConcepts codeSystem="2.16.840.1.113883.6.96" codeSystemName="SNOMED-CT" displayName="ICE Disease Immunity Focus (SNOMED-CT)">
				<concept code="371113008" displayName="Serology confirmed varicella"/>
				<concept code="38907003" displayName="History of Varicella infection"/>
			</fromConcepts>			
		</conceptMapping>
		<conceptMapping>
			<toConcept codeSystem="2.16.840.1.113883.3.795.12.1.1"
				codeSystemName="OpenCDS concepts" code="ICE127" displayName="Novel influenza-H1N1-09" />
			<fromConcepts codeSystem="2.16.840.1.113883.12.292"
				codeSystemName="Vaccines administered (CVX)" displayName="CVX">
				<concept code="127" displayName="Novel influenza-H1N1-09" />
			</fromConcepts>
		</conceptMapping>
		<conceptMapping>
			<toConcept codeSystem="2.16.840.1.113883.3.795.12.1.1"
				codeSystemName="OpenCDS concepts" code="ICE01" displayName="DTP" />
			<fromConcepts codeSystem="2.16.840.1.113883.12.292"
				codeSystemName="Vaccines administered (CVX)" displayName="CVX">
				<concept code="01" displayName="DTP" />
			</fromConcepts>
		</conceptMapping>
		<conceptMapping>
			<toConcept codeSystem="2.16.840.1.113883.3.795.12.1.1"
				codeSystemName="OpenCDS concepts" code="ICE09" displayName="Td (adult), 2 Lf tetanus toxoid, preservative free, adsorbed" />
			<fromConcepts codeSystem="2.16.840.1.113883.12.292"
				codeSystemName="Vaccines administered (CVX)" displayName="Td (adult), 2 Lf tetanus toxoid, preservative free, adsorbed">
				<concept code="09" displayName="Td (adult), 2 Lf tetanus toxoid, preservative free, adsorbed" />
			</fromConcepts>
		</conceptMapping>
		<conceptMapping>
			<toConcept codeSystem="2.16.840.1.113883.3.795.12.1.1"
				codeSystemName="OpenCDS concepts" code="ICE196" displayName="Td (adult) adsorbed, preservative free, Lf unspecified" />
			<fromConcepts codeSystem="2.16.840.1.113883.12.292"
				codeSystemName="Vaccines administered (CVX)" displayName="Td (adult) adsorbed, preservative free, Lf unspecified">
				<concept code="196" displayName="Td (adult) adsorbed, preservative free, Lf unspecified" />
			</fromConcepts>
		</conceptMapping>		
		<conceptMapping>
			<toConcept codeSystem="2.16.840.1.113883.3.795.12.1.1"
				codeSystemName="OpenCDS concepts" code="ICE20" displayName="DTaP" />
			<fromConcepts codeSystem="2.16.840.1.113883.12.292"
				codeSystemName="Vaccines administered (CVX)" displayName="CVX">
				<concept code="20" displayName="DTaP" />
			</fromConcepts>
		</conceptMapping>		
		<conceptMapping>
			<toConcept codeSystem="2.16.840.1.113883.3.795.12.1.1"
				codeSystemName="OpenCDS concepts" code="ICE28" displayName="DT" />
			<fromConcepts codeSystem="2.16.840.1.113883.12.292"
				codeSystemName="Vaccines administered (CVX)" displayName="CVX">
				<concept code="28" displayName="DT" />
			</fromConcepts>
		</conceptMapping>		
		<conceptMapping>
			<toConcept codeSystem="2.16.840.1.113883.3.795.12.1.1"
				codeSystemName="OpenCDS concepts" code="ICE106" displayName="DTaP, 5 pertussis antigens" />
			<fromConcepts codeSystem="2.16.840.1.113883.12.292"
				codeSystemName="Vaccines administered (CVX)" displayName="CVX">
				<concept code="106" displayName="DTaP, 5 pertussis antigens" />
			</fromConcepts>
		</conceptMapping>
		<conceptMapping>
			<toConcept codeSystem="2.16.840.1.113883.3.795.12.1.1"
				codeSystemName="OpenCDS concepts" code="ICE107" displayName="DTaP, unspecified formulation" />
			<fromConcepts codeSystem="2.16.840.1.113883.12.292"
				codeSystemName="Vaccines administered (CVX)" displayName="CVX">
				<concept code="107" displayName="DTaP, 5 pertussis antigens" />
			</fromConcepts>
		</conceptMapping>
		<conceptMapping>
			<toConcept codeSystem="2.16.840.1.113883.3.795.12.1.1"
				codeSystemName="OpenCDS concepts" code="ICE113" displayName="Td (adult) preservative free" />
			<fromConcepts codeSystem="2.16.840.1.113883.12.292"
				codeSystemName="Vaccines administered (CVX)" displayName="CVX">
				<concept code="113" displayName="Td (adult) preservative free" />
			</fromConcepts>
		</conceptMapping>
		<conceptMapping>
			<toConcept codeSystem="2.16.840.1.113883.3.795.12.1.1"
				codeSystemName="OpenCDS concepts" code="ICE115" displayName="Tdap" />
			<fromConcepts codeSystem="2.16.840.1.113883.12.292"
				codeSystemName="Vaccines administered (CVX)" displayName="CVX">
				<concept code="115" displayName="Tdap" />
			</fromConcepts>
		</conceptMapping>
		<conceptMapping>
			<toConcept codeSystem="2.16.840.1.113883.3.795.12.1.1"
				codeSystemName="OpenCDS concepts" code="ICE138" displayName="Td (adult not absorbed)" />
			<fromConcepts codeSystem="2.16.840.1.113883.12.292"
				codeSystemName="Vaccines administered (CVX)" displayName="CVX">
				<concept code="138" displayName="Td (adult not absorbed)" />
			</fromConcepts>
		</conceptMapping>
		<conceptMapping>
			<toConcept codeSystem="2.16.840.1.113883.3.795.12.1.1"
				codeSystemName="OpenCDS concepts" code="ICE139" displayName="Td (adult) NOS" />
			<fromConcepts codeSystem="2.16.840.1.113883.12.292"
				codeSystemName="Vaccines administered (CVX)" displayName="CVX">
				<concept code="139" displayName="Td (adult) NOS" />
			</fromConcepts>
		</conceptMapping>
		<conceptMapping>
			<toConcept codeSystem="2.16.840.1.113883.3.795.12.1.1"
				codeSystemName="OpenCDS concepts" code="ICE132" displayName="DTaP-IPV-Hib-Hep B, historical" />
			<fromConcepts codeSystem="2.16.840.1.113883.12.292"
				codeSystemName="Vaccines administered (CVX)" displayName="CVX">
				<concept code="132" displayName="DTaP-IPV-Hib-Hep B, historical" />
			</fromConcepts>
		</conceptMapping>
		<conceptMapping>
			<toConcept codeSystem="2.16.840.1.113883.3.795.12.1.1"
				codeSystemName="OpenCDS concepts" code="ICE146" displayName="DTaP-IPV-Hib-Hep B" />
			<fromConcepts codeSystem="2.16.840.1.113883.12.292"
				codeSystemName="Vaccines administered (CVX)" displayName="CVX">
				<concept code="146" displayName="DTaP-IPV-Hib-Hep B" />
			</fromConcepts>
		</conceptMapping>
		<conceptMapping>
			<toConcept codeSystem="2.16.840.1.113883.3.795.12.1.1"
				codeSystemName="OpenCDS concepts" code="ICE207" displayName="COVID-19, mRNA LNP-S, PF, Moderna" />
			<fromConcepts codeSystem="2.16.840.1.113883.12.292"
				codeSystemName="Vaccines administered (CVX)" displayName="CVX">
				<concept code="207" displayName="COVID-19, mRNA LNP-S, PF, Moderna" />
			</fromConcepts>
		</conceptMapping>
		<conceptMapping>
			<toConcept codeSystem="2.16.840.1.113883.3.795.12.1.1"
				codeSystemName="OpenCDS concepts" code="ICE208" displayName="COVID-19, mRNA LNP-S, PF, Pfizer" />
			<fromConcepts codeSystem="2.16.840.1.113883.12.292"
				codeSystemName="Vaccines administered (CVX)" displayName="CVX">
				<concept code="208" displayName="COVID-19, mRNA LNP-S, PF, Pfizer" />
			</fromConcepts>
		</conceptMapping>
		<conceptMapping>
			<toConcept codeSystem="2.16.840.1.113883.3.795.12.1.1"
				codeSystemName="OpenCDS concepts" code="ICE210" displayName="COVID-19, vector-nr,rS-ChadOx1, PF, 0.5 mL, AstraZeneca" />
			<fromConcepts codeSystem="2.16.840.1.113883.12.292"
				codeSystemName="Vaccines administered (CVX)" displayName="CVX">
				<concept code="210" displayName="COVID-19, vector-nr,rS-ChadOx1, PF, 0.5 mL, AstraZeneca" />
			</fromConcepts>
		</conceptMapping>
		<conceptMapping>
			<toConcept codeSystem="2.16.840.1.113883.3.795.12.1.1"
				codeSystemName="OpenCDS concepts" code="ICE211" displayName="COVID-19, rS-nanoparticle, Novavax" />
			<fromConcepts codeSystem="2.16.840.1.113883.12.292"
				codeSystemName="Vaccines administered (CVX)" displayName="CVX">
				<concept code="211" displayName="COVID-19, rS-nanoparticle, Novavax" />
			</fromConcepts>
		</conceptMapping>
		<conceptMapping>
			<toConcept codeSystem="2.16.840.1.113883.3.795.12.1.1"
				codeSystemName="OpenCDS concepts" code="ICE212" displayName="COVID-19, vector-nr, rS-Ad26, PF, 0.5 mL, Janssen" />
			<fromConcepts codeSystem="2.16.840.1.113883.12.292"
				codeSystemName="Vaccines administered (CVX)" displayName="CVX">
				<concept code="212" displayName="COVID-19, vector-nr, rS-Ad26, PF, 0.5 mL, Janssen" />
			</fromConcepts>
		</conceptMapping>
		<conceptMapping>
			<toConcept codeSystem="2.16.840.1.113883.3.795.12.1.1"
				codeSystemName="OpenCDS concepts" code="ICE213" displayName="COVID-19, NOS" />
			<fromConcepts codeSystem="2.16.840.1.113883.12.292"
				codeSystemName="Vaccines administered (CVX)" displayName="CVX">
				<concept code="213" displayName="COVID-19 (NOS)" />
			</fromConcepts>
		</conceptMapping>
		<conceptMapping>
			<toConcept codeSystem="2.16.840.1.113883.3.795.12.1.1"
				codeSystemName="OpenCDS concepts" code="ICE217" displayName="COVID-19, mRNA, 12+ yrs, Pfizer" />
			<fromConcepts codeSystem="2.16.840.1.113883.12.292"
				codeSystemName="Vaccines administered (CVX)" displayName="CVX">
				<concept code="217" displayName="COVID-19, mRNA, 12+ yrs, Pfizer" />
			</fromConcepts>
		</conceptMapping>
		<conceptMapping>
			<toConcept codeSystem="2.16.840.1.113883.3.795.12.1.1"
				codeSystemName="OpenCDS concepts" code="ICE218" displayName="COVID-19, mRNA, 5-11 yrs, Pfizer" />
			<fromConcepts codeSystem="2.16.840.1.113883.12.292"
				codeSystemName="Vaccines administered (CVX)" displayName="CVX">
				<concept code="218" displayName="COVID-19, mRNA, 5-11 yrs, Pfizer" />
			</fromConcepts>
		</conceptMapping>
		<conceptMapping>
			<toConcept codeSystem="2.16.840.1.113883.3.795.12.1.1"
				codeSystemName="OpenCDS concepts" code="ICE219" displayName="COVID-19, mRNA, 6mos-4yrs, Pfizer" />
			<fromConcepts codeSystem="2.16.840.1.113883.12.292"
				codeSystemName="Vaccines administered (CVX)" displayName="CVX">
				<concept code="219" displayName="COVID-19, mRNA, 6mos-4yrs, Pfizer" />
			</fromConcepts>
		</conceptMapping>
		<conceptMapping>
			<toConcept codeSystem="2.16.840.1.113883.3.795.12.1.1"
				codeSystemName="OpenCDS concepts" code="ICE221" displayName="COVID-19, mRNA, 6-11 yrs, Moderna" />
			<fromConcepts codeSystem="2.16.840.1.113883.12.292"
				codeSystemName="Vaccines administered (CVX)" displayName="CVX">
				<concept code="221" displayName="COVID-19, mRNA, 6-11 yrs, Moderna" />
			</fromConcepts>
		</conceptMapping>
		<conceptMapping>
			<toConcept codeSystem="2.16.840.1.113883.3.795.12.1.1"
				codeSystemName="OpenCDS concepts" code="ICE227" displayName="COVID-19, mRNA, LNP-S, PF, pediatric 50 mcg/0.5 mL dose, Moderna" />
			<fromConcepts codeSystem="2.16.840.1.113883.12.292"
				codeSystemName="Vaccines administered (CVX)" displayName="CVX">
				<concept code="227" displayName="COVID-19, mRNA, LNP-S, PF, pediatric 50 mcg/0.5 mL dose, Moderna" />
			</fromConcepts>
		</conceptMapping>
		<conceptMapping>
			<toConcept codeSystem="2.16.840.1.113883.3.795.12.1.1"
				codeSystemName="OpenCDS concepts" code="ICE228" displayName="COVID-19, mRNA, 6mos-&lt;6yr, Moderna" />
			<fromConcepts codeSystem="2.16.840.1.113883.12.292"
				codeSystemName="Vaccines administered (CVX)" displayName="CVX">
				<concept code="228" displayName="COVID-19, mRNA, 6mos-&lt;6yr, Moderna" />
			</fromConcepts>
		</conceptMapping>
		<conceptMapping>
			<toConcept codeSystem="2.16.840.1.113883.3.795.12.1.1"
				codeSystemName="OpenCDS concepts" code="ICE229" displayName="COVID-19, mRNA booster, 6+ yrs, Moderna" />
			<fromConcepts codeSystem="2.16.840.1.113883.12.292"
				codeSystemName="Vaccines administered (CVX)" displayName="CVX">
				<concept code="229" displayName="COVID-19, mRNA booster, 6+ yrs, Moderna" />
			</fromConcepts>
		</conceptMapping>
		<conceptMapping>
			<toConcept codeSystem="2.16.840.1.113883.3.795.12.1.1"
				codeSystemName="OpenCDS concepts" code="ICE230" displayName="COVID-19, mRNA, booster, 6 mos-5yrs, Moderna" />
			<fromConcepts codeSystem="2.16.840.1.113883.12.292"
				codeSystemName="Vaccines administered (CVX)" displayName="CVX">
				<concept code="230" displayName="COVID-19, mRNA, booster, 6 mos-5yrs, Moderna" />
			</fromConcepts>
		</conceptMapping>
		<conceptMapping>
			<toConcept codeSystem="2.16.840.1.113883.3.795.12.1.1"
				codeSystemName="OpenCDS concepts" code="ICE300" displayName="COVID-19, mRNA booster, 12+ yrs, Pfizer" />
			<fromConcepts codeSystem="2.16.840.1.113883.12.292"
				codeSystemName="Vaccines administered (CVX)" displayName="CVX">
				<concept code="300" displayName="COVID-19, mRNA booster, 12+ yrs, Pfizer" />
			</fromConcepts>
		</conceptMapping>
		<conceptMapping>
			<toConcept codeSystem="2.16.840.1.113883.3.795.12.1.1"
				codeSystemName="OpenCDS concepts" code="ICE301" displayName="COVID-19, mRNA booster, 5-11 yrs, Pfizer" />
			<fromConcepts codeSystem="2.16.840.1.113883.12.292"
				codeSystemName="Vaccines administered (CVX)" displayName="CVX">
				<concept code="301" displayName="COVID-19, mRNA booster, 5-11 yrs, Pfizer" />
			</fromConcepts>
		</conceptMapping>
		<conceptMapping>
			<toConcept codeSystem="2.16.840.1.113883.3.795.12.1.1"
				codeSystemName="OpenCDS concepts" code="ICE302" displayName="COVID-19, mRNA, booster, 6 mos-4 yrs, Pfizer" />
			<fromConcepts codeSystem="2.16.840.1.113883.12.292"
				codeSystemName="Vaccines administered (CVX)" displayName="CVX">
				<concept code="302" displayName="COVID-19, mRNA, booster, 6 mos-4 yrs, Pfizer" />
			</fromConcepts>
		</conceptMapping>
		<conceptMapping>
			<toConcept codeSystem="2.16.840.1.113883.3.795.12.1.1"
				codeSystemName="OpenCDS concepts" code="ICE500" displayName="COVID-19 Non-US, Product Unknown" />
			<fromConcepts codeSystem="2.16.840.1.113883.12.292"
				codeSystemName="Vaccines administered (CVX)" displayName="CVX">
				<concept code="500" displayName="COVID-19 Non-US, Product Unknown" />
			</fromConcepts>
		</conceptMapping>
		<conceptMapping>
			<toConcept codeSystem="2.16.840.1.113883.3.795.12.1.1"
				codeSystemName="OpenCDS concepts" code="ICE501" displayName="COVID-19 IV Non-US (QAZCOVID-IN)" />
			<fromConcepts codeSystem="2.16.840.1.113883.12.292"
				codeSystemName="Vaccines administered (CVX)" displayName="CVX">
				<concept code="501" displayName="COVID-19 IV Non-US (QAZCOVID-IN)" />
			</fromConcepts>
		</conceptMapping>
		<conceptMapping>
			<toConcept codeSystem="2.16.840.1.113883.3.795.12.1.1"
				codeSystemName="OpenCDS concepts" code="ICE502" displayName="COVID-19 IV Non-US (COVAXIN)" />
			<fromConcepts codeSystem="2.16.840.1.113883.12.292"
				codeSystemName="Vaccines administered (CVX)" displayName="CVX">
				<concept code="502" displayName="COVID-19 IV Non-US (COVAXIN)" />
			</fromConcepts>
		</conceptMapping>
		<conceptMapping>
			<toConcept codeSystem="2.16.840.1.113883.3.795.12.1.1"
				codeSystemName="OpenCDS concepts" code="ICE503" displayName="COVID-19 LAV Non-US (COVIVAC)" />
			<fromConcepts codeSystem="2.16.840.1.113883.12.292"
				codeSystemName="Vaccines administered (CVX)" displayName="CVX">
				<concept code="503" displayName="COVID-19 LAV Non-US (COVIVAC)" />
			</fromConcepts>
		</conceptMapping>
		<conceptMapping>
			<toConcept codeSystem="2.16.840.1.113883.3.795.12.1.1"
				codeSystemName="OpenCDS concepts" code="ICE504" displayName="COVID-19 VVnr Non-US (Sputnik Light)" />
			<fromConcepts codeSystem="2.16.840.1.113883.12.292"
				codeSystemName="Vaccines administered (CVX)" displayName="CVX">
				<concept code="504" displayName="COVID-19 VVnr Non-US (Sputnik Light)" />
			</fromConcepts>
		</conceptMapping>
		<conceptMapping>
			<toConcept codeSystem="2.16.840.1.113883.3.795.12.1.1"
				codeSystemName="OpenCDS concepts" code="ICE505" displayName="COVID-19 VVnr Non-US (Sputnik V)" />
			<fromConcepts codeSystem="2.16.840.1.113883.12.292"
				codeSystemName="Vaccines administered (CVX)" displayName="CVX">
				<concept code="505" displayName="COVID-19 VVnr Non-US (Sputnik V)" />
			</fromConcepts>
		</conceptMapping>
		<conceptMapping>
			<toConcept codeSystem="2.16.840.1.113883.3.795.12.1.1"
				codeSystemName="OpenCDS concepts" code="ICE506" displayName="COVID-19 VVnr Non-US Vaccine (CanSino Biological Inc./Beijing Institute of Biotechnology)" />
			<fromConcepts codeSystem="2.16.840.1.113883.12.292"
				codeSystemName="Vaccines administered (CVX)" displayName="CVX">
				<concept code="506" displayName="COVID-19 VVnr Non-US Vaccine (CanSino Biological Inc./Beijing Institute of Biotechnology)" />
			</fromConcepts>
		</conceptMapping>
		<conceptMapping>
			<toConcept codeSystem="2.16.840.1.113883.3.795.12.1.1"
				codeSystemName="OpenCDS concepts" code="ICE507" displayName="COVID-19 vaccine, PS, non-US, Anhui Zhifei Longcom Biopharmaceutical, Chinese Academy of Sciences" />
			<fromConcepts codeSystem="2.16.840.1.113883.12.292"
				codeSystemName="Vaccines administered (CVX)" displayName="CVX">
				<concept code="507" displayName="COVID-19 vaccine, PS, non-US, Anhui Zhifei Longcom Biopharmaceutical, Chinese Academy of Sciences" />
			</fromConcepts>
		</conceptMapping>
		<conceptMapping>
			<toConcept codeSystem="2.16.840.1.113883.3.795.12.1.1"
				codeSystemName="OpenCDS concepts" code="ICE508" displayName="COVID-19 PS Non-US (Jiangsu Province Centers for Disease Control and Prevention)" />
			<fromConcepts codeSystem="2.16.840.1.113883.12.292"
				codeSystemName="Vaccines administered (CVX)" displayName="CVX">
				<concept code="508" displayName="COVID-19 PS Non-US (Jiangsu Province Centers for Disease Control and Prevention)" />
			</fromConcepts>
		</conceptMapping>
		<conceptMapping>
			<toConcept codeSystem="2.16.840.1.113883.3.795.12.1.1"
				codeSystemName="OpenCDS concepts" code="ICE509" displayName="COVID-19 PS Non-US (EpiVacCorona)" />
			<fromConcepts codeSystem="2.16.840.1.113883.12.292"
				codeSystemName="Vaccines administered (CVX)" displayName="CVX">
				<concept code="509" displayName="COVID-19 PS Non-US (EpiVacCorona)" />
			</fromConcepts>
		</conceptMapping>
		<conceptMapping>
			<toConcept codeSystem="2.16.840.1.113883.3.795.12.1.1"
				codeSystemName="OpenCDS concepts" code="ICE510" displayName="COVID-19 IV Non-US (BIBP, Sinopharm)" />
			<fromConcepts codeSystem="2.16.840.1.113883.12.292"
				codeSystemName="Vaccines administered (CVX)" displayName="CVX">
				<concept code="510" displayName="COVID-19 IV Non-US (BIBP, Sinopharm)" />
			</fromConcepts>
		</conceptMapping>
		<conceptMapping>
			<toConcept codeSystem="2.16.840.1.113883.3.795.12.1.1"
				codeSystemName="OpenCDS concepts" code="ICE511" displayName="COVID-19 IV Non-US (CoronaVac, Sinovac)" />
			<fromConcepts codeSystem="2.16.840.1.113883.12.292"
				codeSystemName="Vaccines administered (CVX)" displayName="CVX">
				<concept code="511" displayName="COVID-19 IV Non-US (CoronaVac, Sinovac)" />
			</fromConcepts>
		</conceptMapping>
		<conceptMapping>
			<toConcept codeSystem="2.16.840.1.113883.3.795.12.1.1"
				codeSystemName="OpenCDS concepts" code="ICE512" displayName="COVID-19 VLP Non-US Vaccine (Medicago, Covifenz)" />
			<fromConcepts codeSystem="2.16.840.1.113883.12.292"
				codeSystemName="Vaccines administered (CVX)" displayName="CVX">
				<concept code="512" displayName="COVID-19 VLP Non-US Vaccine (Medicago, Covifenz)" />
			</fromConcepts>
		</conceptMapping>
		<conceptMapping>
			<toConcept codeSystem="2.16.840.1.113883.3.795.12.1.1"
				codeSystemName="OpenCDS concepts" code="ICE513" displayName="COVID-19 PS Non-US Vaccine (Anhui Zhifei Longcom, Zifivax)" />
			<fromConcepts codeSystem="2.16.840.1.113883.12.292"
				codeSystemName="Vaccines administered (CVX)" displayName="CVX">
				<concept code="513" displayName="COVID-19 PS Non-US Vaccine (Anhui Zhifei Longcom, Zifivax)" />
			</fromConcepts>
		</conceptMapping>
		<conceptMapping>
			<toConcept codeSystem="2.16.840.1.113883.3.795.12.1.1"
				codeSystemName="OpenCDS concepts" code="ICE514" displayName="COVID-19 DNA Non-US Vaccine (Zydus Cadila, ZyCoV-D)" />
			<fromConcepts codeSystem="2.16.840.1.113883.12.292"
				codeSystemName="Vaccines administered (CVX)" displayName="CVX">
				<concept code="514" displayName="COVID-19 DNA Non-US Vaccine (Zydus Cadila, ZyCoV-D)" />
			</fromConcepts>
		</conceptMapping>
		<conceptMapping>
			<toConcept codeSystem="2.16.840.1.113883.3.795.12.1.1"
				codeSystemName="OpenCDS concepts" code="ICE515" displayName="COVID-19 PS Non-US Vaccine (Medigen, MVC-COV1901)" />
			<fromConcepts codeSystem="2.16.840.1.113883.12.292"
				codeSystemName="Vaccines administered (CVX)" displayName="CVX">
				<concept code="515" displayName="COVID-19 PS Non-US Vaccine (Medigen, MVC-COV1901)" />
			</fromConcepts>
		</conceptMapping>
		<conceptMapping>
			<toConcept codeSystem="2.16.840.1.113883.3.795.12.1.1"
				codeSystemName="OpenCDS concepts" code="ICE516" displayName="COVID-19 Inactivated Non-US Vaccine (Minhai Biotechnology Co, KCONVAC)" />
			<fromConcepts codeSystem="2.16.840.1.113883.12.292"
				codeSystemName="Vaccines administered (CVX)" displayName="CVX">
				<concept code="516" displayName="COVID-19 Inactivated Non-US Vaccine (Minhai Biotechnology Co, KCONVAC)" />
			</fromConcepts>
		</conceptMapping>
		<conceptMapping>
			<toConcept codeSystem="2.16.840.1.113883.3.795.12.1.1"
				codeSystemName="OpenCDS concepts" code="ICE517" displayName="COVID-19 PS Non-US Vaccine (Biological E Limited, Corbevax)" />
			<fromConcepts codeSystem="2.16.840.1.113883.12.292"
				codeSystemName="Vaccines administered (CVX)" displayName="CVX">
				<concept code="517" displayName="COVID-19 PS Non-US Vaccine (Biological E Limited, Corbevax)" />
			</fromConcepts>
		</conceptMapping>
		<conceptMapping>
			<toConcept codeSystem="2.16.840.1.113883.3.795.12.1.1"
				codeSystemName="OpenCDS concepts" code="ICE518" displayName="COVID-19, Inactivated, Non-US (VLA2001, Valneva)" />
			<fromConcepts codeSystem="2.16.840.1.113883.12.292"
				codeSystemName="Vaccines administered (CVX)" displayName="CVX">
				<concept code="518" displayName="COVID-19, Inactivated, Non-US (VLA2001, Valneva)" />
			</fromConcepts>
		</conceptMapping>
		<conceptMapping>
			<toConcept codeSystem="2.16.840.1.113883.3.795.12.1.1"
				codeSystemName="OpenCDS concepts" code="ICE519" displayName="COVID-19, mRNA bivalent, Non-US (Spikevax Bivalent)" />
			<fromConcepts codeSystem="2.16.840.1.113883.12.292"
				codeSystemName="Vaccines administered (CVX)" displayName="CVX">
				<concept code="519" displayName="COVID-19, mRNA bivalent, Non-US (Spikevax Bivalent)" />
			</fromConcepts>
		</conceptMapping>
		<conceptMapping>
			<toConcept codeSystem="2.16.840.1.113883.3.795.12.1.1"
				codeSystemName="OpenCDS concepts" code="ICE520" displayName="COVID-19, mRNA bivalent, Non-US (Comirnaty Bivalent)" />
			<fromConcepts codeSystem="2.16.840.1.113883.12.292"
				codeSystemName="Vaccines administered (CVX)" displayName="CVX">
				<concept code="520" displayName="COVID-19, mRNA bivalent, Non-US (Comirnaty Bivalent)" />
			</fromConcepts>
		</conceptMapping>
		<conceptMapping>
			<toConcept codeSystem="2.16.840.1.113883.3.795.12.1.1"
				codeSystemName="OpenCDS concepts" code="ICE521" displayName="COVID-19 SP, protein-based, adjuvanted (VidPrevtyn Beta), Sanofi-GSK" />
			<fromConcepts codeSystem="2.16.840.1.113883.12.292"
				codeSystemName="Vaccines administered (CVX)" displayName="CVX">
				<concept code="521" displayName="COVID-19 SP, protein-based, adjuvanted (VidPrevtyn Beta), Sanofi-GSK" />
			</fromConcepts>
		</conceptMapping>
		<conceptMapping>
			<toConcept codeSystem="2.16.840.1.113883.3.795.12.1.1"
				codeSystemName="OpenCDS concepts" code="ICE75" displayName="Monkeypox Smallpox (ACAM2000)" />
			<fromConcepts codeSystem="2.16.840.1.113883.12.292"
				codeSystemName="Vaccines administered (CVX)" displayName="CVX">
				<concept code="75" displayName="Monkeypox Smallpox (ACAM2000)" />
			</fromConcepts>
		</conceptMapping>
		<conceptMapping>
			<toConcept codeSystem="2.16.840.1.113883.3.795.12.1.1"
				codeSystemName="OpenCDS concepts" code="ICE105" displayName="Vaccinia (smallpox) vaccine, diluted" />
			<fromConcepts codeSystem="2.16.840.1.113883.12.292"
				codeSystemName="Vaccines administered (CVX)" displayName="CVX">
				<concept code="105" displayName="Vaccinia (smallpox) vaccine, diluted" />
			</fromConcepts>
		</conceptMapping>
		<conceptMapping>
			<toConcept codeSystem="2.16.840.1.113883.3.795.12.1.1"
				codeSystemName="OpenCDS concepts" code="ICE206" displayName="Monkeypox Smallpox (JYNNEOS), Vaccinia, live" />
			<fromConcepts codeSystem="2.16.840.1.113883.12.292"
				codeSystemName="Vaccines administered (CVX)" displayName="CVX">
				<concept code="206" displayName="Monkeypox Smallpox (JYNNEOS), Vaccinia, live" />
			</fromConcepts>
		</conceptMapping>
		<conceptMapping>
			<toConcept codeSystem="2.16.840.1.113883.3.795.12.1.1"
					   codeSystemName="OpenCDS concepts" code="ICE519" displayName="COVID-19, mRNA bivalent, Non-US (Spikevax Bivalent)" />
			<fromConcepts codeSystem="2.16.840.1.113883.12.292"
						  codeSystemName="Vaccines administered (CVX)" displayName="CVX">
				<concept code="519" displayName="COVID-19, mRNA bivalent, Non-US (Spikevax Bivalent)" />
			</fromConcepts>
		</conceptMapping>
		<conceptMapping>
			<toConcept codeSystem="2.16.840.1.113883.3.795.12.1.1"
					   codeSystemName="OpenCDS concepts" code="ICE519" displayName="COVID-19, mRNA bivalent, Non-US (Spikevax Bivalent)" />
			<fromConcepts codeSystem="2.16.840.1.113883.12.292"
						  codeSystemName="Vaccines administered (CVX)" displayName="CVX">
				<concept code="519" displayName="COVID-19, mRNA bivalent, Non-US (Spikevax Bivalent)" />
			</fromConcepts>
		</conceptMapping>
		<conceptMapping>
			<toConcept codeSystem="2.16.840.1.113883.3.795.12.1.1"
					   codeSystemName="OpenCDS concepts" code="ICE519" displayName="COVID-19, mRNA bivalent, Non-US (Spikevax Bivalent)" />
			<fromConcepts codeSystem="2.16.840.1.113883.12.292"
						  codeSystemName="Vaccines administered (CVX)" displayName="CVX">
				<concept code="519" displayName="COVID-19, mRNA bivalent, Non-US (Spikevax Bivalent)" />
			</fromConcepts>
		</conceptMapping>
		<conceptMapping>
			<toConcept codeSystem="2.16.840.1.113883.3.795.12.1.1"
					   codeSystemName="OpenCDS concepts" code="ICE519" displayName="COVID-19, mRNA bivalent, Non-US (Spikevax Bivalent)" />
			<fromConcepts codeSystem="2.16.840.1.113883.12.292"
						  codeSystemName="Vaccines administered (CVX)" displayName="CVX">
				<concept code="519" displayName="COVID-19, mRNA bivalent, Non-US (Spikevax Bivalent)" />
			</fromConcepts>
		</conceptMapping>
		<conceptMapping>
			<toConcept codeSystem="2.16.840.1.113883.3.795.12.1.1"
					   codeSystemName="OpenCDS concepts" code="ICE519" displayName="COVID-19, mRNA bivalent, Non-US (Spikevax Bivalent)" />
			<fromConcepts codeSystem="2.16.840.1.113883.12.292"
						  codeSystemName="Vaccines administered (CVX)" displayName="CVX">
				<concept code="519" displayName="COVID-19, mRNA bivalent, Non-US (Spikevax Bivalent)" />
			</fromConcepts>
		</conceptMapping>
		<conceptMapping>
			<toConcept codeSystem="2.16.840.1.113883.3.795.12.1.1"
					   codeSystemName="OpenCDS concepts" code="ICE519" displayName="COVID-19, mRNA bivalent, Non-US (Spikevax Bivalent)" />
			<fromConcepts codeSystem="2.16.840.1.113883.12.292"
						  codeSystemName="Vaccines administered (CVX)" displayName="CVX">
				<concept code="519" displayName="COVID-19, mRNA bivalent, Non-US (Spikevax Bivalent)" />
			</fromConcepts>
		</conceptMapping>
		<conceptMapping>
			<toConcept codeSystem="2.16.840.1.113883.3.795.12.1.1"
					   codeSystemName="OpenCDS concepts" code="ICE308" displayName="COVID-19, mRNA, 2023-2024 Formula, 6 mos-4 yrs, Pfizer" />
			<fromConcepts codeSystem="2.16.840.1.113883.12.292"
						  codeSystemName="Vaccines administered (CVX)" displayName="CVX">
				<concept code="308" displayName="COVID-19, mRNA, 2023-2024 Formula, 6 mos-4 yrs, Pfizer" />
			</fromConcepts>
		</conceptMapping>
		<conceptMapping>
			<toConcept codeSystem="2.16.840.1.113883.3.795.12.1.1"
					   codeSystemName="OpenCDS concepts" code="ICE309" displayName="COVID-19, mRNA, 2023-2024 Formula, 12+ yrs, Pfizer" />
			<fromConcepts codeSystem="2.16.840.1.113883.12.292"
						  codeSystemName="Vaccines administered (CVX)" displayName="CVX">
				<concept code="309" displayName="COVID-19, mRNA, 2023-2024 Formula, 12+ yrs, Pfizer" />
			</fromConcepts>
		</conceptMapping>
		<conceptMapping>
			<toConcept codeSystem="2.16.840.1.113883.3.795.12.1.1"
					   codeSystemName="OpenCDS concepts" code="ICE310" displayName="COVID-19, mRNA, 2023-2024 Formula, 5-11 yrs, Pfizer" />
			<fromConcepts codeSystem="2.16.840.1.113883.12.292"
						  codeSystemName="Vaccines administered (CVX)" displayName="CVX">
				<concept code="310" displayName="COVID-19, mRNA, 2023-2024 Formula, 5-11 yrs, Pfizer" />
			</fromConcepts>
		</conceptMapping>
		<conceptMapping>
			<toConcept codeSystem="2.16.840.1.113883.3.795.12.1.1"
					   codeSystemName="OpenCDS concepts" code="ICE311" displayName="COVID-19, mRNA, 2023-2024 Formula, 6 mos-11 yrs, Moderna" />
			<fromConcepts codeSystem="2.16.840.1.113883.12.292"
						  codeSystemName="Vaccines administered (CVX)" displayName="CVX">
				<concept code="311" displayName="COVID-19, mRNA, 2023-2024 Formula, 6 mos-11 yrs, Moderna" />
			</fromConcepts>
		</conceptMapping>
		<conceptMapping>
			<toConcept codeSystem="2.16.840.1.113883.3.795.12.1.1"
					   codeSystemName="OpenCDS concepts" code="ICE312" displayName="COVID-19, mRNA, 2023-2024 Formula, 12+ yrs, Moderna" />
			<fromConcepts codeSystem="2.16.840.1.113883.12.292"
						  codeSystemName="Vaccines administered (CVX)" displayName="CVX">
				<concept code="312" displayName="COVID-19, mRNA, 2023-2024 Formula, 12+ yrs, Moderna" />
			</fromConcepts>
		</conceptMapping>
		<conceptMapping>
			<toConcept codeSystem="2.16.840.1.113883.3.795.12.1.1"
					   codeSystemName="OpenCDS concepts" code="ICE313" displayName="Novavax COVID-19 Vaccine, Adjuvanted" />
			<fromConcepts codeSystem="2.16.840.1.113883.12.292"
						  codeSystemName="Vaccines administered (CVX)" displayName="CVX">
				<concept code="313" displayName="Novavax COVID-19 Vaccine, Adjuvanted" />
			</fromConcepts>
		</conceptMapping>
		<conceptMapping>
			<toConcept codeSystem="2.16.840.1.113883.3.795.12.1.1"
				codeSystemName="OpenCDS concepts" code="ICE93" displayName="Synagis(R)" />
			<fromConcepts codeSystem="2.16.840.1.113883.12.292"
				codeSystemName="Vaccines administered (CVX)" displayName="CVX">
				<concept code="93" displayName="Synagis(R)" />
			</fromConcepts>
		</conceptMapping>
		<conceptMapping>
			<toConcept codeSystem="2.16.840.1.113883.3.795.12.1.1"
				codeSystemName="OpenCDS concepts" code="ICE71" displayName="RSV-IGIV" />
			<fromConcepts codeSystem="2.16.840.1.113883.12.292"
				codeSystemName="Vaccines administered (CVX)" displayName="CVX">
				<concept code="71" displayName="RSV-IGIV" />
			</fromConcepts>
		</conceptMapping>
		<conceptMapping>
			<toConcept codeSystem="2.16.840.1.113883.3.795.12.1.1"
				codeSystemName="OpenCDS concepts" code="ICE306" displayName="RSV, mAb, nirsevimab-alip, 0.5 mL, Beyfortus" />
			<fromConcepts codeSystem="2.16.840.1.113883.12.292"
				codeSystemName="Vaccines administered (CVX)" displayName="CVX">
				<concept code="306" displayName="RSV, mAb, nirsevimab-alip, 0.5 mL, Beyfortus" />
			</fromConcepts>
		</conceptMapping>
		<conceptMapping>
			<toConcept codeSystem="2.16.840.1.113883.3.795.12.1.1"
				codeSystemName="OpenCDS concepts" code="ICE307" displayName="RSV, mAb, nirsevimab-alip, 1 mL, Beyfortus" />
			<fromConcepts codeSystem="2.16.840.1.113883.12.292"
				codeSystemName="Vaccines administered (CVX)" displayName="CVX">
				<concept code="307" displayName="RSV, mAb, nirsevimab-alip, 1 mL, Beyfortus" />
			</fromConcepts>
		</conceptMapping>
		<timestamp>2022-08-15T00:00:00.606-05:00</timestamp>
		<userId>daryl</userId>
	</conceptDeterminationMethod>
=======
  xmlns:ns2="org.opencds.dss.config_rest.v1_0" xmlns:ns3="org.opencds.dss.config.v1_0">
  <conceptDeterminationMethod code="C36"
    displayName="Best available OpenCDS concept determination method"
    codeSystem="2.16.840.1.113883.3.795.12.1.1" version="1.0">
    <conceptMapping>
      <toConcept codeSystem="2.16.840.1.113883.3.795.12.1.1"
        codeSystemName="OpenCDS concepts" code="ICE17" displayName="Hib NOS"/>
      <fromConcepts codeSystem="2.16.840.1.113883.12.292"
        codeSystemName="Vaccines administered (CVX)" displayName="Hib NOS">
        <concept code="17" displayName="Hib NOS"/>
      </fromConcepts>
    </conceptMapping>
    <conceptMapping>
      <toConcept codeSystem="2.16.840.1.113883.3.795.12.1.1"
        codeSystemName="OpenCDS concepts" code="ICE04" displayName="Measles/Rubella"/>
      <fromConcepts codeSystem="2.16.840.1.113883.12.292"
        codeSystemName="Vaccines administered (CVX)" displayName="Measles/Rubella">
        <concept code="04" displayName="Measles/Rubella"/>
      </fromConcepts>
    </conceptMapping>
    <conceptMapping>
      <toConcept codeSystem="2.16.840.1.113883.3.795.12.1.1"
        codeSystemName="OpenCDS concepts" code="ICE121" displayName="Zoster vaccine, live"/>
      <fromConcepts codeSystem="2.16.840.1.113883.12.292"
        codeSystemName="Vaccines administered (CVX)" displayName="Zoster vaccine, live">
        <concept code="121" displayName="Zoster vaccine, live"/>
      </fromConcepts>
    </conceptMapping>
    <conceptMapping>
      <toConcept codeSystem="2.16.840.1.113883.3.795.12.1.1"
        codeSystemName="OpenCDS concepts" code="ICE187" displayName="Zoster recombinant"/>
      <fromConcepts codeSystem="2.16.840.1.113883.12.292"
        codeSystemName="Vaccines administered (CVX)" displayName="Zoster recombinant">
        <concept code="187" displayName="Zoster recombinant"/>
      </fromConcepts>
    </conceptMapping>
    <conceptMapping>
      <toConcept codeSystem="2.16.840.1.113883.3.795.12.1.1"
        codeSystemName="OpenCDS concepts" code="ICE188" displayName="Zoster, unspecified formulation"/>
      <fromConcepts codeSystem="2.16.840.1.113883.12.292"
        codeSystemName="Vaccines administered (CVX)" displayName="Zoster, unspecified formulation">
        <concept code="188" displayName="Zoster, unspecified formulation"/>
      </fromConcepts>
    </conceptMapping>
    <conceptMapping>
      <toConcept codeSystem="2.16.840.1.113883.3.795.12.1.1"
        codeSystemName="OpenCDS concepts" code="ICE122" displayName="Rotavirus NOS"/>
      <fromConcepts codeSystem="2.16.840.1.113883.12.292"
        codeSystemName="Vaccines administered (CVX)" displayName="Rotavirus NOS">
        <concept code="122" displayName="Rotavirus NOS"/>
      </fromConcepts>
    </conceptMapping>
    <conceptMapping>
      <toConcept codeSystem="2.16.840.1.113883.3.795.12.1.1"
        codeSystemName="OpenCDS concepts" code="ICE100"
        displayName="Pneumococcal Conjugate 7 valent (PCV 7)"/>
      <fromConcepts codeSystem="2.16.840.1.113883.12.292"
        codeSystemName="Vaccines administered (CVX)" displayName="Pneumococcal Conjugate 7 valent (PCV 7)">
        <concept code="100" displayName="Pneumococcal Conjugate 7 valent (PCV 7)"/>
      </fromConcepts>
    </conceptMapping>
    <conceptMapping>
      <toConcept codeSystem="2.16.840.1.113883.3.795.12.1.1"
        codeSystemName="OpenCDS concepts" code="ICE995"
        displayName="Disease Immunity Focus (Measles)"/>
      <fromConcepts codeSystem="2.16.840.1.113883.6.103" codeSystemName="ICD-9-CM" displayName="ICE3 Disease Immunity Focus (ICD-9-CM)">
        <concept code="055.9" displayName="Measles without mention of complication"/>
      </fromConcepts>
      <fromConcepts codeSystem="2.16.840.1.113883.6.90" codeSystemName="ICD-10-CM" displayName="ICE Disease Immunity Focus (ICD-10-CM)">
        <concept code="B05.9" displayName="Measles without complication"/>
      </fromConcepts>
      <fromConcepts codeSystem="2.16.840.1.113883.6.96" codeSystemName="SNOMED-CT" displayName="ICE Disease Immunity Focus (SNOMED-CT)">
        <concept code="371111005" displayName="Serology confirmed measles"/>
      </fromConcepts>
    </conceptMapping>
    <conceptMapping>
      <toConcept codeSystem="2.16.840.1.113883.3.795.12.1.1"
        codeSystemName="OpenCDS concepts" code="ICE102" displayName="DTP-Hib-HepB"/>
      <fromConcepts codeSystem="2.16.840.1.113883.12.292"
        codeSystemName="Vaccines administered (CVX)" displayName="DTP-Hib-HepB">
        <concept code="102" displayName="DTP-Hib-HepB"/>
      </fromConcepts>
    </conceptMapping>
    <conceptMapping>
      <toConcept codeSystem="2.16.840.1.113883.3.795.12.1.1"
        codeSystemName="OpenCDS concepts" code="ICE133" displayName="Pneumococcal Conjugate NOS"/>
      <fromConcepts codeSystem="2.16.840.1.113883.12.292"
        codeSystemName="Vaccines administered (CVX)" displayName="Pneumococcal Conjugate 13 valent (PCV 13)">
        <concept code="133" displayName="Pneumococcal Conjugate 13 valent (PCV 13)"/>
      </fromConcepts>
    </conceptMapping>
    <conceptMapping>
      <toConcept codeSystem="2.16.840.1.113883.3.795.12.1.1"
        codeSystemName="OpenCDS concepts" code="ICE215" displayName="Pneumococcal conjugate PCV15"/>
      <fromConcepts codeSystem="2.16.840.1.113883.12.292"
        codeSystemName="Vaccines administered (CVX)" displayName="Pneumococcal conjugate PCV15">
        <concept code="215" displayName="Pneumococcal conjugate PCV15"/>
      </fromConcepts>
    </conceptMapping>
    <conceptMapping>
      <toConcept codeSystem="2.16.840.1.113883.3.795.12.1.1"
        codeSystemName="OpenCDS concepts" code="ICE216" displayName="Pneumococcal conjugate PCV20"/>
      <fromConcepts codeSystem="2.16.840.1.113883.12.292"
        codeSystemName="Vaccines administered (CVX)" displayName="Pneumococcal conjugate PCV20">
        <concept code="216" displayName="Pneumococcal conjugate PCV20"/>
      </fromConcepts>
    </conceptMapping>
    <conceptMapping>
      <toConcept codeSystem="2.16.840.1.113883.3.795.12.1.1"
        codeSystemName="OpenCDS concepts" code="ICE43" displayName="HepB adult &gt;= 20yrs"/>
      <fromConcepts codeSystem="2.16.840.1.113883.12.292"
        codeSystemName="Vaccines administered (CVX)" displayName="HepB adult &gt;= 20yrs">
        <concept code="43" displayName="HepB adult &gt;= 20yrs"/>
      </fromConcepts>
    </conceptMapping>
    <conceptMapping>
      <toConcept codeSystem="2.16.840.1.113883.3.795.12.1.1"
        codeSystemName="OpenCDS concepts" code="ICE114"
        displayName="Meningococcal MCV4P (Menactra)"/>
      <fromConcepts codeSystem="2.16.840.1.113883.12.292"
        codeSystemName="Vaccines administered (CVX)" displayName="Meningococcal MCV4P (Menactra)">
        <concept code="114" displayName="Meningococcal MCV4P (Menactra)"/>
      </fromConcepts>
    </conceptMapping>
    <conceptMapping>
      <toConcept codeSystem="2.16.840.1.113883.3.795.12.1.1"
        codeSystemName="OpenCDS concepts" code="ICE08" displayName="HepB peds &lt;20yrs"/>
      <fromConcepts codeSystem="2.16.840.1.113883.12.292"
        codeSystemName="Vaccines administered (CVX)" displayName="HepB peds &lt; 20yrs">
        <concept code="08" displayName="HepB peds &lt; 20yrs"/>
      </fromConcepts>
    </conceptMapping>
    <conceptMapping>
      <toConcept codeSystem="2.16.840.1.113883.3.795.12.1.1"
        codeSystemName="OpenCDS concepts" code="ICE135"
        displayName="influenza, high dose, seasonal"/>
      <fromConcepts codeSystem="2.16.840.1.113883.12.292"
        codeSystemName="Vaccines administered (CVX)" displayName="influenza, high dose, seasonal">
        <concept code="135" displayName="influenza, high dose, seasonal"/>
      </fromConcepts>
    </conceptMapping>
    <conceptMapping>
      <toConcept codeSystem="2.16.840.1.113883.3.795.12.1.1"
        codeSystemName="OpenCDS concepts" code="ICE22"
        displayName="DTP-Hib (Tetramune; OmniHib-DTP)"/>
      <fromConcepts codeSystem="2.16.840.1.113883.12.292"
        codeSystemName="Vaccines administered (CVX)" displayName="DTP-Hib (Tetramune; OmniHib-DTP)">
        <concept code="22" displayName="DTP-Hib (Tetramune; OmniHib-DTP)"/>
      </fromConcepts>
    </conceptMapping>
    <conceptMapping>
      <toConcept codeSystem="2.16.840.1.113883.3.795.12.1.1"
        codeSystemName="OpenCDS concepts" code="ICE119"
        displayName="Rotavirus RV1 (Rotarix, 2 dose)"/>
      <fromConcepts codeSystem="2.16.840.1.113883.12.292"
        codeSystemName="Vaccines administered (CVX)" displayName="Rotavirus RV1 (Rotarix, 2 dose)">
        <concept code="119" displayName="Rotavirus RV1 (Rotarix, 2 dose)"/>
      </fromConcepts>
    </conceptMapping>
    <conceptMapping>
      <toConcept codeSystem="2.16.840.1.113883.3.795.12.1.1"
        codeSystemName="OpenCDS concepts" code="ICE161"
        displayName="influenza, injectable, quadrivalent, preservative free"/>
      <fromConcepts codeSystem="2.16.840.1.113883.12.292"
        codeSystemName="Vaccines administered (CVX)"
        displayName="Influenza, injectable, quadrivalent, preservative free, pediatric">
        <concept code="161"
          displayName="Influenza, injectable, quadrivalent, preservative free, pediatric"/>
      </fromConcepts>
    </conceptMapping>
    <conceptMapping>
      <toConcept codeSystem="2.16.840.1.113883.3.795.12.1.1"
        codeSystemName="OpenCDS concepts" code="ICE166"
        displayName="influenza, injectable, quadrivalent, preservative free"/>
      <fromConcepts codeSystem="2.16.840.1.113883.12.292"
        codeSystemName="Vaccines administered (CVX)"
        displayName="Influenza, injectable, quadrivalent, preservative free, pediatric">
        <concept code="166"
          displayName="Influenza, intradermal, quadrivalent, preservative free, injectable"/>
      </fromConcepts>
    </conceptMapping>
    <conceptMapping>
      <toConcept codeSystem="2.16.840.1.113883.3.795.12.1.1"
        codeSystemName="OpenCDS concepts" code="ICE168"
        displayName="Seasonal trivalent influenza vaccine, adjuvanted, preservative free"/>
      <fromConcepts codeSystem="2.16.840.1.113883.12.292"
        codeSystemName="Vaccines administered (CVX)"
        displayName="Seasonal trivalent influenza vaccine, adjuvanted, preservative free ">
        <concept code="168"
          displayName="Seasonal trivalent influenza vaccine, adjuvanted, preservative free"/>
      </fromConcepts>
    </conceptMapping>
    <conceptMapping>
      <toConcept codeSystem="2.16.840.1.113883.3.795.12.1.1"
        codeSystemName="OpenCDS concepts" code="ICE170" displayName="DTaP-IPV-Hib"/>
      <fromConcepts codeSystem="2.16.840.1.113883.12.292"
        codeSystemName="Vaccines administered (CVX)" displayName="DTaP-IPV-Hib">
        <concept code="170" displayName="DTaP-IPV-Hib"/>
      </fromConcepts>
    </conceptMapping>
    <conceptMapping>
      <toConcept codeSystem="2.16.840.1.113883.3.795.12.1.1"
        codeSystemName="OpenCDS concepts" code="ICE171" displayName="Influenza, injectable, Madin Darby Canine Kidney, preservative free, quadrivalent"/>
      <fromConcepts codeSystem="2.16.840.1.113883.12.292"
        codeSystemName="Vaccines administered (CVX)" displayName="Influenza, injectable, Madin Darby Canine Kidney, preservative free, quadrivalent">
        <concept code="171" displayName="Influenza, injectable, Madin Darby Canine Kidney, preservative free, quadrivalent"/>
      </fromConcepts>
    </conceptMapping>
    <conceptMapping>
      <toConcept codeSystem="2.16.840.1.113883.3.795.12.1.1"
        codeSystemName="OpenCDS concepts" code="ICE320" displayName="Influenza, MDCK, trivalent, preservative"/>
      <fromConcepts codeSystem="2.16.840.1.113883.12.292"
        codeSystemName="Vaccines administered (CVX)" displayName="Influenza, MDCK, trivalent, preservative">
        <concept code="320" displayName="Influenza, MDCK, trivalent, preservative"/>
      </fromConcepts>
    </conceptMapping>
    <conceptMapping>
      <toConcept codeSystem="2.16.840.1.113883.3.795.12.1.1"
        codeSystemName="OpenCDS concepts" code="ICE118" displayName="HPV Bivalent (Cervarix)"/>
      <fromConcepts codeSystem="2.16.840.1.113883.12.292"
        codeSystemName="Vaccines administered (CVX)" displayName="HPV Bivalent (Cervarix)">
        <concept code="118" displayName="HPV Bivalent (Cervarix)"/>
      </fromConcepts>
    </conceptMapping>
    <conceptMapping>
      <toConcept codeSystem="2.16.840.1.113883.3.795.12.1.1"
        codeSystemName="OpenCDS concepts" code="ICE165" displayName="HPV9"/>
      <fromConcepts codeSystem="2.16.840.1.113883.12.292"
        codeSystemName="Vaccines administered (CVX)" displayName="CVX">
        <concept code="165" displayName="HPV9"/>
      </fromConcepts>
    </conceptMapping>
    <conceptMapping>
      <toConcept codeSystem="2.16.840.1.113883.3.795.12.1.1"
        codeSystemName="OpenCDS concepts" code="ICE48" displayName="Hib-PRP-T (ActHIB, Hiberix)"/>
      <fromConcepts codeSystem="2.16.840.1.113883.12.292"
        codeSystemName="Vaccines administered (CVX)" displayName="Hib-PRP-T">
        <concept code="48" displayName="Hib-PRP-T"/>
      </fromConcepts>
    </conceptMapping>
    <conceptMapping>
      <toConcept codeSystem="2.16.840.1.113883.3.795.12.1.1"
        codeSystemName="OpenCDS concepts" code="ICE44" displayName="HepB Dialysis"/>
      <fromConcepts codeSystem="2.16.840.1.113883.12.292"
        codeSystemName="Vaccines administered (CVX)" displayName="HepB Dialysis">
        <concept code="44" displayName="HepB Dialysis"/>
      </fromConcepts>
    </conceptMapping>
    <conceptMapping>
      <toConcept codeSystem="2.16.840.1.113883.3.795.12.1.1"
        codeSystemName="OpenCDS concepts" code="ICE104" displayName="HepA-HepB (Twinrix)"/>
      <fromConcepts codeSystem="2.16.840.1.113883.12.292"
        codeSystemName="Vaccines administered (CVX)" displayName="HepA-HepB (Twinrix)">
        <concept code="104" displayName="HepA-HepB (Twinrix)"/>
      </fromConcepts>
    </conceptMapping>
    <conceptMapping>
      <toConcept codeSystem="2.16.840.1.113883.3.795.12.1.1"
        codeSystemName="OpenCDS concepts" code="ICE153"
        displayName="influenza, injectable, MDCK, preservative free"/>
      <fromConcepts codeSystem="2.16.840.1.113883.12.292"
        codeSystemName="Vaccines administered (CVX)" displayName="influenza, injectable, MDCK, preservative free">
        <concept code="153"
          displayName="influenza, injectable, MDCK, preservative free"/>
      </fromConcepts>
    </conceptMapping>
    <conceptMapping>
      <toConcept codeSystem="2.16.840.1.113883.3.795.12.1.1"
        codeSystemName="OpenCDS concepts" code="ICE83" displayName="HepA peds/adol 2 dose"/>
      <fromConcepts codeSystem="2.16.840.1.113883.12.292"
        codeSystemName="Vaccines administered (CVX)" displayName="HepA ped/adol 2 dose">
        <concept code="83" displayName="HepA ped/adol 2 dose"/>
      </fromConcepts>
    </conceptMapping>
    <conceptMapping>
      <toConcept codeSystem="2.16.840.1.113883.3.795.12.1.1"
        codeSystemName="OpenCDS concepts" code="ICE126"
        displayName="Novel influenza-H1N1-09, preservative-free"/>
      <fromConcepts codeSystem="2.16.840.1.113883.12.292"
        codeSystemName="Vaccines administered (CVX)" displayName="Novel influenza-H1N1-09, preservative-free">
        <concept code="126" displayName="Novel influenza-H1N1-09, preservative-free"/>
      </fromConcepts>
    </conceptMapping>
    <conceptMapping>
      <toConcept codeSystem="2.16.840.1.113883.3.795.12.1.1"
        codeSystemName="OpenCDS concepts" code="ICE152" displayName="Pneumococcal Conjugate NOS"/>
      <fromConcepts codeSystem="2.16.840.1.113883.12.292"
        codeSystemName="Vaccines administered (CVX)" displayName="Pneumococcal Conjugate NOS">
        <concept code="152" displayName="Pneumococcal Conjugate NOS"/>
      </fromConcepts>
    </conceptMapping>
    <conceptMapping>
      <toConcept codeSystem="2.16.840.1.113883.3.795.12.1.1"
        codeSystemName="OpenCDS concepts" code="ICE158"
        displayName="influenza, injectable, quadrivalent, preservative free"/>
      <fromConcepts codeSystem="2.16.840.1.113883.12.292"
        codeSystemName="Vaccines administered (CVX)" displayName="Influenza-IIV4, IM (over 3yrs)">
        <concept code="158" displayName="Influenza-IIV4, IM (over 3yrs)"/>
      </fromConcepts>
    </conceptMapping>
    <conceptMapping>
      <toConcept codeSystem="2.16.840.1.113883.3.795.12.1.1"
        codeSystemName="OpenCDS concepts" code="ICE05" displayName="Measles"/>
      <fromConcepts codeSystem="2.16.840.1.113883.12.292"
        codeSystemName="Vaccines administered (CVX)" displayName="Measles">
        <concept code="05" displayName="Measles"/>
      </fromConcepts>
    </conceptMapping>
    <conceptMapping>
      <toConcept codeSystem="2.16.840.1.113883.3.795.12.1.1"
        codeSystemName="OpenCDS concepts" code="ICE15" displayName="Influenza, split"/>
      <fromConcepts codeSystem="2.16.840.1.113883.12.292"
        codeSystemName="Vaccines administered (CVX)" displayName="Influenza, split">
        <concept code="15" displayName="Influenza, split"/>
      </fromConcepts>
    </conceptMapping>
    <conceptMapping>
      <toConcept codeSystem="2.16.840.1.113883.3.795.12.1.1"
        codeSystemName="OpenCDS concepts" code="ICE03" displayName="MMR"/>
      <fromConcepts codeSystem="2.16.840.1.113883.12.292"
        codeSystemName="Vaccines administered (CVX)" displayName="MMR">
        <concept code="03" displayName="MMR"/>
      </fromConcepts>
    </conceptMapping>
    <conceptMapping>
      <toConcept codeSystem="2.16.840.1.113883.3.795.12.1.1"
        codeSystemName="OpenCDS concepts" code="ICE51" displayName="Hib-HepB (Comvax)"/>
      <fromConcepts codeSystem="2.16.840.1.113883.12.292"
        codeSystemName="Vaccines administered (CVX)" displayName="Hib-HepB (Comvax)">
        <concept code="51" displayName="Hib-HepB (Comvax)"/>
      </fromConcepts>
    </conceptMapping>
    <conceptMapping>
      <toConcept codeSystem="2.16.840.1.113883.3.795.12.1.1"
        codeSystemName="OpenCDS concepts" code="ICE31" displayName="HepA pediatric NOS"/>
      <fromConcepts codeSystem="2.16.840.1.113883.12.292"
        codeSystemName="Vaccines administered (CVX)" displayName="HepA pediatric NOS">
        <concept code="31" displayName="HepA pediatric NOS"/>
      </fromConcepts>
    </conceptMapping>
    <conceptMapping>
      <toConcept codeSystem="2.16.840.1.113883.3.795.12.1.1"
        codeSystemName="OpenCDS concepts" code="ICE144"
        displayName="influenza, seasonal, intradermal, preservative free"/>
      <fromConcepts codeSystem="2.16.840.1.113883.12.292"
        codeSystemName="Vaccines administered (CVX)" displayName="influenza, seasonal, intradermal, preservative free">
        <concept code="144"
          displayName="influenza, seasonal, intradermal, preservative free"/>
      </fromConcepts>
    </conceptMapping>
    <conceptMapping>
      <toConcept codeSystem="2.16.840.1.113883.3.795.12.1.1"
        codeSystemName="OpenCDS concepts" code="ICE137" displayName="HPV NOS"/>
      <fromConcepts codeSystem="2.16.840.1.113883.12.292"
        codeSystemName="Vaccines administered (CVX)" displayName="HPV NOS">
        <concept code="137" displayName="HPV NOS"/>
      </fromConcepts>
    </conceptMapping>
    <conceptMapping>
      <toConcept codeSystem="2.16.840.1.113883.3.795.12.1.1"
        codeSystemName="OpenCDS concepts" code="ICE128"
        displayName="Novel Influenza-H1N1-09, all formulations"/>
      <fromConcepts codeSystem="2.16.840.1.113883.12.292"
        codeSystemName="Vaccines administered (CVX)" displayName="Novel Influenza-H1N1-09, all formulations">
        <concept code="128" displayName="Novel Influenza-H1N1-09, all formulations"/>
      </fromConcepts>
    </conceptMapping>
    <conceptMapping>
      <toConcept codeSystem="2.16.840.1.113883.3.795.12.1.1"
        codeSystemName="OpenCDS concepts" code="ICE85" displayName="HepA NOS"/>
      <fromConcepts codeSystem="2.16.840.1.113883.12.292"
        codeSystemName="Vaccines administered (CVX)" displayName="HepA NOS">
        <concept code="85" displayName="HepA NOS"/>
      </fromConcepts>
    </conceptMapping>
    <conceptMapping>
      <toConcept codeSystem="2.16.840.1.113883.3.795.12.1.1"
        codeSystemName="OpenCDS concepts" code="ICEIVM201"
        displayName="Immunization-vaccination management"/>
      <fromConcepts codeSystem="2.16.840.1.113883.6.5"
        codeSystemName="SNOMED" displayName="Immunization/vaccination management (procedure)">
        <concept code="384810002"
          displayName="Immunization/vaccination management (procedure)"/>
      </fromConcepts>
    </conceptMapping>
    <conceptMapping>
      <toConcept codeSystem="2.16.840.1.113883.3.795.12.1.1"
        codeSystemName="OpenCDS concepts" code="ICE125"
        displayName="Novel Influenza-H1N1-09, nasal"/>
      <fromConcepts codeSystem="2.16.840.1.113883.12.292"
        codeSystemName="Vaccines administered (CVX)" displayName="Novel Influenza-H1N1-09, nasal">
        <concept code="125" displayName="Novel Influenza-H1N1-09, nasal"/>
      </fromConcepts>
    </conceptMapping>
    <conceptMapping>
      <toConcept codeSystem="2.16.840.1.113883.3.795.12.1.1"
        codeSystemName="OpenCDS concepts" code="ICE46" displayName="Hib-PRP-D (ProHIBIT)"/>
      <fromConcepts codeSystem="2.16.840.1.113883.12.292"
        codeSystemName="Vaccines administered (CVX)" displayName="Hib-PRP-D (ProHIBIT)">
        <concept code="46" displayName="Hib-PRP-D (ProHIBIT)"/>
      </fromConcepts>
    </conceptMapping>
    <conceptMapping>
      <toConcept codeSystem="2.16.840.1.113883.3.795.12.1.1"
        codeSystemName="OpenCDS concepts" code="ICE990" displayName="Disease Immunity Focus"/>
      <fromConcepts codeSystem="2.16.840.1.113883.6.103"
        codeSystemName="ICE3 Disease Immunity Focus" displayName="Hib">
        <concept code="482.2" displayName="Hib"/>
      </fromConcepts>
    </conceptMapping>
    <conceptMapping>
      <toConcept codeSystem="2.16.840.1.113883.3.795.12.1.1"
        codeSystemName="OpenCDS concepts" code="ICE1011" displayName="Disease Immunity Focus"/>
      <fromConcepts codeSystem="2.16.840.1.113883.6.103"
        codeSystemName="ICE3 Disease Immunity Focus" displayName="Zoster">
        <concept code="053.9" displayName="Zoster"/>
      </fromConcepts>
    </conceptMapping>
    <!--
    <conceptMapping>
      <toConcept codeSystem="2.16.840.1.113883.3.795.12.1.1" codeSystemName="OpenCDS concepts" code="ICE07989" displayName="Coronavirus (unspecified)" />
      <fromConcepts codeSystem="2.16.840.1.113883.6.103" codeSystemName="ICD-9-CM" displayName="ICD-9-CM">
        <concept code="079.89" displayName="Coronavirus (unspecified)" />
      </fromConcepts>
    </conceptMapping>
    -->
    <conceptMapping>
      <toConcept codeSystem="2.16.840.1.113883.3.795.12.1.1"
        codeSystemName="OpenCDS concepts" code="ICE996"
        displayName="Disease Immunity Focus (HepA)"/>
      <fromConcepts codeSystem="2.16.840.1.113883.6.103" codeSystemName="ICD-9-CM" displayName="ICE3 Disease Immunity Focus (ICD-9-CM)">
        <concept code="070.1" displayName="Viral hepatitis A without mention of hepatic coma"/>
      </fromConcepts>
      <fromConcepts codeSystem="2.16.840.1.113883.6.90" codeSystemName="ICD-10-CM" displayName="ICE Disease Immunity Focus (ICD-10-CM)">
        <concept code="B15.9" displayName="Hepatitis A without hepatic coma applicable to Hepatitis A (acute)(viral) NOS"/>
      </fromConcepts>
      <fromConcepts codeSystem="2.16.840.1.113883.6.96" codeSystemName="SNOMED-CT" displayName="ICE Disease Immunity Focus (SNOMED-CT)">
        <concept code="278971009" displayName="Serology confirmed hepatitis A"/>
      </fromConcepts>
    </conceptMapping>
    <conceptMapping>
      <toConcept codeSystem="2.16.840.1.113883.3.795.12.1.1" codeSystemName="OpenCDS concepts" code="ICE994" displayName="Disease Immunity Focus (Mumps)"/>
      <fromConcepts codeSystem="2.16.840.1.113883.6.103" codeSystemName="ICD-9-CM" displayName="ICE3 Disease Immunity Focus (ICD-9-CM)">
        <concept code="072.9" displayName="Mumps without mention of complication"/>
      </fromConcepts>
      <fromConcepts codeSystem="2.16.840.1.113883.6.90" codeSystemName="ICD-10-CM" displayName="ICE Disease Immunity Focus (ICD-10-CM)">
        <concept code="B26.9" displayName="Mumps without complication"/>
      </fromConcepts>
      <fromConcepts codeSystem="2.16.840.1.113883.6.96" codeSystemName="SNOMED-CT" displayName="ICE Disease Immunity Focus (SNOMED-CT)">
        <concept code="371112003" displayName="Serology confirmed mumps"/>
      </fromConcepts>
    </conceptMapping>
    <conceptMapping>
      <toConcept codeSystem="2.16.840.1.113883.3.795.12.1.1"
        codeSystemName="OpenCDS concepts" code="ICE140"
        displayName="influenza, seasonal, injectable, preservative free"/>
      <fromConcepts codeSystem="2.16.840.1.113883.12.292"
        codeSystemName="Vaccines administered (CVX)" displayName="influenza, seasonal, injectable, preservative free">
        <concept code="140"
          displayName="influenza, seasonal, injectable, preservative free"/>
      </fromConcepts>
    </conceptMapping>
    <conceptMapping>
      <toConcept codeSystem="2.16.840.1.113883.3.795.12.1.1"
        codeSystemName="OpenCDS concepts" code="C30" displayName="Male"/>
      <fromConcepts codeSystem="2.16.840.1.113883.5.1"
        codeSystemName="HL7 administrative gender" displayName="Male">
        <concept code="M" displayName="Male"/>
      </fromConcepts>
    </conceptMapping>
    <conceptMapping>
      <toConcept codeSystem="2.16.840.1.113883.3.795.12.1.1"
        codeSystemName="OpenCDS concepts" code="ICE62" displayName="HPV Quadrivalent (Gardasil)"/>
      <fromConcepts codeSystem="2.16.840.1.113883.12.292"
        codeSystemName="Vaccines administered (CVX)" displayName="HPV Quadrivalent (Gardasil)">
        <concept code="62" displayName="HPV Quadrivalent (Gardasil)"/>
      </fromConcepts>
    </conceptMapping>
    <conceptMapping>
      <toConcept codeSystem="2.16.840.1.113883.3.795.12.1.1"
        codeSystemName="OpenCDS concepts" code="ICE89"
        displayName="Polio, unspecified formulation"/>
      <fromConcepts codeSystem="2.16.840.1.113883.12.292"
        codeSystemName="Vaccines administered (CVX)" displayName="Polio Unspecified forumulation">
        <concept code="89" displayName="Polio Unspecified forumulation"/>
      </fromConcepts>
    </conceptMapping>
    <conceptMapping>
      <toConcept codeSystem="2.16.840.1.113883.3.795.12.1.1"
        codeSystemName="OpenCDS concepts" code="ICE998" displayName="Disease Immunity Documented"/>
      <fromConcepts codeSystem="2.16.840.1.113883.3.795.12.100.8"
        codeSystemName="ICE3 Disease Immunity Source" displayName="Disease Documented">
        <concept code="DISEASE_DOCUMENTED" displayName="Disease Documented"/>
      </fromConcepts>
    </conceptMapping>
    <conceptMapping>
      <toConcept codeSystem="2.16.840.1.113883.3.795.12.1.1"
        codeSystemName="OpenCDS concepts" code="ICE1000" displayName="Proof of Immunity"/>
      <fromConcepts codeSystem="2.16.840.1.113883.3.795.12.100.8"
        codeSystemName="ICE3 Disease Immunity Source" displayName="Proof of Immunity">
        <concept code="PROOF_OF_IMMUNITY" displayName="Proof of Immunity"/>
      </fromConcepts>
    </conceptMapping>
    <conceptMapping>
      <toConcept codeSystem="2.16.840.1.113883.3.795.12.1.1"
        codeSystemName="OpenCDS concepts" code="ICE74" displayName="Rotavirus"/>
      <fromConcepts codeSystem="2.16.840.1.113883.12.292"
        codeSystemName="Vaccines administered (CVX)" displayName="Rotavirus">
        <concept code="74" displayName="Rotavirus"/>
      </fromConcepts>
    </conceptMapping>
    <conceptMapping>
      <toConcept codeSystem="2.16.840.1.113883.3.795.12.1.1"
        codeSystemName="OpenCDS concepts" code="ICE45" displayName="HepB NOS"/>
      <fromConcepts codeSystem="2.16.840.1.113883.12.292"
        codeSystemName="Vaccines administered (CVX)" displayName="HepB NOS">
        <concept code="45" displayName="HepB NOS"/>
      </fromConcepts>
    </conceptMapping>
    <conceptMapping>
      <toConcept codeSystem="2.16.840.1.113883.3.795.12.1.1"
        codeSystemName="OpenCDS concepts" code="ICE189" displayName="Hep B, adjuvanted"/>
      <fromConcepts codeSystem="2.16.840.1.113883.12.292"
        codeSystemName="Vaccines administered (CVX)" displayName="Hep B, adjuvanted">
        <concept code="189" displayName="Hep B, adjuvanted"/>
      </fromConcepts>
    </conceptMapping>
    <conceptMapping>
      <toConcept codeSystem="2.16.840.1.113883.3.795.12.1.1"
        codeSystemName="OpenCDS concepts" code="ICE198" displayName="DTP-Hep B-Hib, Pentavalent"/>
      <fromConcepts codeSystem="2.16.840.1.113883.12.292"
        codeSystemName="Vaccines administered (CVX)" displayName="DTP-Hep B-Hib, Pentavalent">
        <concept code="198" displayName="Hep B, adjuvanted"/>
      </fromConcepts>
    </conceptMapping>
    <conceptMapping>
      <toConcept codeSystem="2.16.840.1.113883.3.795.12.1.1"
        codeSystemName="OpenCDS concepts" code="ICE220" displayName="HepB recombinant, 3-antigen, Al(OH)3"/>
      <fromConcepts codeSystem="2.16.840.1.113883.12.292"
        codeSystemName="Vaccines administered (CVX)" displayName="HepB recombinant, 3-antigen, Al(OH)3">
        <concept code="220" displayName="HepB recombinant, 3-antigen, Al(OH)3"/>
      </fromConcepts>
    </conceptMapping>
    <conceptMapping>
      <toConcept codeSystem="2.16.840.1.113883.3.795.12.1.1"
        codeSystemName="OpenCDS concepts" code="ICE94" displayName="MMR-Varicella"/>
      <fromConcepts codeSystem="2.16.840.1.113883.12.292"
        codeSystemName="Vaccines administered (CVX)" displayName="MMR-Varicella">
        <concept code="94" displayName="MMR-Varicella"/>
      </fromConcepts>
    </conceptMapping>
    <conceptMapping>
      <toConcept codeSystem="2.16.840.1.113883.3.795.12.1.1"
        codeSystemName="OpenCDS concepts" code="ICE50" displayName="DTaP-Hib (TriHiBit)"/>
      <fromConcepts codeSystem="2.16.840.1.113883.12.292"
        codeSystemName="Vaccines administered (CVX)" displayName="DTaP-Hib (TriHiBit)">
        <concept code="50" displayName="DTaP-Hib (TriHiBit)"/>
      </fromConcepts>
    </conceptMapping>
    <conceptMapping>
      <toConcept codeSystem="2.16.840.1.113883.3.795.12.1.1"
        codeSystemName="OpenCDS concepts" code="ICE109" displayName="Pneumococcal Conjugate NOS"/>
      <fromConcepts codeSystem="2.16.840.1.113883.12.292"
        codeSystemName="Vaccines administered (CVX)" displayName="Pneumococcal Conjugate NOS">
        <concept code="109" displayName="Pneumococcal Conjugate NOS"/>
      </fromConcepts>
    </conceptMapping>
    <conceptMapping>
      <toConcept codeSystem="2.16.840.1.113883.3.795.12.1.1"
        codeSystemName="OpenCDS concepts" code="ICE07" displayName="Mumps"/>
      <fromConcepts codeSystem="2.16.840.1.113883.12.292"
        codeSystemName="Vaccines administered (CVX)" displayName="Mumps">
        <concept code="07" displayName="Mumps"/>
      </fromConcepts>
    </conceptMapping>
    <conceptMapping>
      <toConcept codeSystem="2.16.840.1.113883.3.795.12.1.1"
        codeSystemName="OpenCDS concepts" code="ICE16" displayName="Influenza, whole"/>
      <fromConcepts codeSystem="2.16.840.1.113883.12.292"
        codeSystemName="Vaccines administered (CVX)" displayName="Influenza, whole">
        <concept code="16" displayName="Influenza, whole"/>
      </fromConcepts>
    </conceptMapping>
    <conceptMapping>
      <toConcept codeSystem="2.16.840.1.113883.3.795.12.1.1"
        codeSystemName="OpenCDS concepts" code="ICE21" displayName="Varicella"/>
      <fromConcepts codeSystem="2.16.840.1.113883.12.292"
        codeSystemName="Vaccines administered (CVX)" displayName="Varicella">
        <concept code="21" displayName="Varicella"/>
      </fromConcepts>
    </conceptMapping>
    <conceptMapping>
      <toConcept codeSystem="2.16.840.1.113883.3.795.12.1.1"
        codeSystemName="OpenCDS concepts" code="ICE33"
        displayName="Pneumococcal Polysaccharide 23 Valent"/>
      <fromConcepts codeSystem="2.16.840.1.113883.12.292"
        codeSystemName="Vaccines administered (CVX)" displayName="Pneumococcal Polysaccharide 23 Valent">
        <concept code="33" displayName="Pneumococcal Polysaccharide 23 Valent"/>
      </fromConcepts>
    </conceptMapping>
    <conceptMapping>
      <toConcept codeSystem="2.16.840.1.113883.3.795.12.1.1"
        codeSystemName="OpenCDS concepts" code="ICE155"
        displayName="influenza, recombinant, injectable, preservative free"/>
      <fromConcepts codeSystem="2.16.840.1.113883.12.292"
        codeSystemName="Vaccines administered (CVX)"
        displayName="nfluenza, recombinant, injectable, preservative free">
        <concept code="155"
          displayName="nfluenza, recombinant, injectable, preservative free"/>
      </fromConcepts>
    </conceptMapping>
    <conceptMapping>
      <toConcept codeSystem="2.16.840.1.113883.3.795.12.1.1"
        codeSystemName="OpenCDS concepts" code="ICE136"
        displayName="Meningococcal MCV4O (Menveo)"/>
      <fromConcepts codeSystem="2.16.840.1.113883.12.292"
        codeSystemName="Vaccines administered (CVX)" displayName="Meningococcal MCV4O (Menveo)">
        <concept code="136" displayName="Meningococcal MCV4O (Menveo)"/>
      </fromConcepts>
    </conceptMapping>
    <conceptMapping>
      <toConcept codeSystem="2.16.840.1.113883.3.795.12.1.1"
        codeSystemName="OpenCDS concepts" code="ICE130" displayName="DTaP/IPV"/>
      <fromConcepts codeSystem="2.16.840.1.113883.12.292"
        codeSystemName="Vaccines administered (CVX)" displayName="DTaP/IPV">
        <concept code="130" displayName="DTaP/IPV"/>
      </fromConcepts>
    </conceptMapping>
    <conceptMapping>
      <toConcept codeSystem="2.16.840.1.113883.3.795.12.1.1"
        codeSystemName="OpenCDS concepts" code="ICE148"
        displayName="Mening C&amp;Y-Hib PRP-T (Menhibrix)"/>
      <fromConcepts codeSystem="2.16.840.1.113883.12.292"
        codeSystemName="Vaccines administered (CVX)" displayName="Meningococcal C/Y-HIB PRP (Menhibrix)">
        <concept code="148" displayName="Meningococcal C/Y-HIB PRP (Menhibrix)"/>
      </fromConcepts>
    </conceptMapping>
    <conceptMapping>
      <toConcept codeSystem="2.16.840.1.113883.3.795.12.1.1"
        codeSystemName="OpenCDS concepts" code="ICE223"
        displayName="Immunization Recommended (Due Now)"/>
      <fromConcepts codeSystem="2.16.840.1.113883.3.795.12.100.6"
        codeSystemName="ICE3 Immunization Recommendation Reason"
        displayName="Due Now">
        <concept code="DUE_NOW" displayName="Due Now"/>
      </fromConcepts>
    </conceptMapping>
    <conceptMapping>
      <toConcept codeSystem="2.16.840.1.113883.3.795.12.1.1"
        codeSystemName="OpenCDS concepts" code="ICE110" displayName="DTaP-Hep B-IPV"/>
      <fromConcepts codeSystem="2.16.840.1.113883.12.292"
        codeSystemName="Vaccines administered (CVX)" displayName="DTaP-Hep B-IPV">
        <concept code="110" displayName="DTaP-Hep B-IPV"/>
      </fromConcepts>
    </conceptMapping>
    <conceptMapping>
      <toConcept codeSystem="2.16.840.1.113883.3.795.12.1.1"
        codeSystemName="OpenCDS concepts" code="ICE38" displayName="Mumps/Rubella"/>
      <fromConcepts codeSystem="2.16.840.1.113883.12.292"
        codeSystemName="Vaccines administered (CVX)" displayName="Mumps/Rubella">
        <concept code="38" displayName="Mumps/Rubella"/>
      </fromConcepts>
    </conceptMapping>
    <conceptMapping>
      <toConcept codeSystem="2.16.840.1.113883.3.795.12.1.1"
        codeSystemName="OpenCDS concepts" code="ICE116"
        displayName="Rotavirus RV5 (RotaTeq, 3 dose)"/>
      <fromConcepts codeSystem="2.16.840.1.113883.12.292"
        codeSystemName="Vaccines administered (CVX)" displayName="Rotavirus RV5 (RotaTeq, 3 dose)">
        <concept code="116" displayName="Rotavirus RV5 (RotaTeq, 3 dose)"/>
      </fromConcepts>
    </conceptMapping>
    <conceptMapping>
      <toConcept codeSystem="2.16.840.1.113883.3.795.12.1.1"
        codeSystemName="OpenCDS concepts" code="ICE47" displayName="Hib-HbOC (HibTITER)"/>
      <fromConcepts codeSystem="2.16.840.1.113883.12.292"
        codeSystemName="Vaccines administered (CVX)" displayName="Hib-HbOC">
        <concept code="47" displayName="Hib-HbOC"/>
      </fromConcepts>
    </conceptMapping>
    <conceptMapping>
      <toConcept codeSystem="2.16.840.1.113883.3.795.12.1.1"
        codeSystemName="OpenCDS concepts" code="ICE120" displayName="DTaP-Hib (PRP-T)-IPV"/>
      <fromConcepts codeSystem="2.16.840.1.113883.12.292"
        codeSystemName="Vaccines administered (CVX)" displayName="DTaP-Hib (PRP-T)-IPV">
        <concept code="120" displayName="DTaP-Hib (PRP-T)-IPV"/>
      </fromConcepts>
    </conceptMapping>
    <conceptMapping>
      <toConcept codeSystem="2.16.840.1.113883.3.795.12.1.1"
        codeSystemName="OpenCDS concepts" code="ICE120" displayName="DT-IPV adsorbed Non-US"/>
      <fromConcepts codeSystem="2.16.840.1.113883.12.292"
        codeSystemName="Vaccines administered (CVX)" displayName="DT-IPV adsorbed Non-US">
        <concept code="195" displayName="DT-IPV adsorbed Non-US"/>
      </fromConcepts>
    </conceptMapping>
    <conceptMapping>
      <toConcept codeSystem="2.16.840.1.113883.3.795.12.1.1"
        codeSystemName="OpenCDS concepts" code="ICE991"
        displayName="Disease Immunity Focus (Rotavirus)"/>
      <fromConcepts codeSystem="2.16.840.1.113883.6.103"
        codeSystemName="ICE3 Disease Immunity Focus" displayName="Rotavirus">
        <concept code="008.61" displayName="Rotavirus"/>
      </fromConcepts>
    </conceptMapping>
    <conceptMapping>
      <toConcept codeSystem="2.16.840.1.113883.3.795.12.1.1"
        codeSystemName="OpenCDS concepts" code="ICE151"
        displayName="influenza nasal, unspecified formulation"/>
      <fromConcepts codeSystem="2.16.840.1.113883.12.292"
        codeSystemName="Vaccines administered (CVX)" displayName="influenza nasal, unspecified formulation">
        <concept code="151" displayName="influenza nasal, unspecified formulation"/>
      </fromConcepts>
    </conceptMapping>
    <conceptMapping>
      <toConcept codeSystem="2.16.840.1.113883.3.795.12.1.1"
        codeSystemName="OpenCDS concepts" code="C31" displayName="Female"/>
      <fromConcepts codeSystem="2.16.840.1.113883.5.1"
        codeSystemName="HL7 administrative gender" displayName="Female">
        <concept code="F" displayName="Female"/>
      </fromConcepts>
    </conceptMapping>
    <conceptMapping>
      <toConcept codeSystem="2.16.840.1.113883.3.795.12.1.1"
        codeSystemName="OpenCDS concepts" code="ICE150"
        displayName="influenza, injectable, quadrivalent, preservative free"/>
      <fromConcepts codeSystem="2.16.840.1.113883.12.292"
        codeSystemName="Vaccines administered (CVX)"
        displayName="influenza, injectable, quadrivalent, preservative free">
        <concept code="150"
          displayName="influenza, injectable, quadrivalent, preservative free"/>
      </fromConcepts>
    </conceptMapping>
    <conceptMapping>
      <toConcept codeSystem="2.16.840.1.113883.3.795.12.1.1"
        codeSystemName="OpenCDS concepts" code="ICE149"
        displayName="influenza, live, intranasal, quadrivalent"/>
      <fromConcepts codeSystem="2.16.840.1.113883.12.292"
        codeSystemName="Vaccines administered (CVX)" displayName="influenza, live, intranasal, quadrivalent">
        <concept code="149" displayName="influenza, live, intranasal, quadrivalent"/>
      </fromConcepts>
    </conceptMapping>
    <conceptMapping>
      <toConcept codeSystem="2.16.840.1.113883.3.795.12.1.1"
        codeSystemName="OpenCDS concepts" code="ICE52" displayName="HepA adult"/>
      <fromConcepts codeSystem="2.16.840.1.113883.12.292"
        codeSystemName="Vaccines administered (CVX)" displayName="HepA adult">
        <concept code="52" displayName="HepA adult"/>
      </fromConcepts>
    </conceptMapping>
    <conceptMapping>
      <toConcept codeSystem="2.16.840.1.113883.3.795.12.1.1"
        codeSystemName="OpenCDS concepts" code="ICE02" displayName="OPV"/>
      <fromConcepts codeSystem="2.16.840.1.113883.12.292"
        codeSystemName="Vaccines administered (CVX)" displayName="OPV">
        <concept code="02" displayName="OPV"/>
      </fromConcepts>
    </conceptMapping>
    <conceptMapping>
      <toConcept codeSystem="2.16.840.1.113883.3.795.12.1.1"
        codeSystemName="OpenCDS concepts" code="ICE178" displayName="OPV bivalent"/>
      <fromConcepts codeSystem="2.16.840.1.113883.12.292"
        codeSystemName="Vaccines administered (CVX)" displayName="OPV bivalent">
        <concept code="178" displayName="OPV bivalent"/>
      </fromConcepts>
    </conceptMapping>
    <conceptMapping>
      <toConcept codeSystem="2.16.840.1.113883.3.795.12.1.1"
        codeSystemName="OpenCDS concepts" code="ICE179" displayName="OPV, monovalent, unspecified"/>
      <fromConcepts codeSystem="2.16.840.1.113883.12.292"
        codeSystemName="Vaccines administered (CVX)" displayName="OPV, monovalent, unspecified">
        <concept code="179" displayName="OPV, monovalent, unspecified"/>
      </fromConcepts>
    </conceptMapping>
    <conceptMapping>
      <toConcept codeSystem="2.16.840.1.113883.3.795.12.1.1"
        codeSystemName="OpenCDS concepts" code="ICE182" displayName="OPV, Unspecified"/>
      <fromConcepts codeSystem="2.16.840.1.113883.12.292"
        codeSystemName="Vaccines administered (CVX)" displayName="OPV, Unspecified">
        <concept code="182" displayName="OPV"/>
      </fromConcepts>
    </conceptMapping>
    <conceptMapping>
      <toConcept codeSystem="2.16.840.1.113883.3.795.12.1.1"
        codeSystemName="OpenCDS concepts" code="ICE185" displayName="influenza, recombinant, quadrivalent,injectable, preservative free"/>
      <fromConcepts codeSystem="2.16.840.1.113883.12.292"
        codeSystemName="Vaccines administered (CVX)" displayName="influenza, recombinant, quadrivalent,injectable, preservative free">
        <concept code="185" displayName="influenza, recombinant, quadrivalent,injectable, preservative free"/>
      </fromConcepts>
    </conceptMapping>
    <conceptMapping>
      <toConcept codeSystem="2.16.840.1.113883.3.795.12.1.1"
        codeSystemName="OpenCDS concepts" code="ICE186" displayName="Influenza, injectable, MDCK, quadrivalent"/>
      <fromConcepts codeSystem="2.16.840.1.113883.12.292"
        codeSystemName="Vaccines administered (CVX)" displayName="Influenza, injectable, MDCK, quadrivalent">
        <concept code="186" displayName="Influenza, injectable, MDCK, quadrivalent"/>
      </fromConcepts>
    </conceptMapping>
    <conceptMapping>
      <toConcept codeSystem="2.16.840.1.113883.3.795.12.1.1"
        codeSystemName="OpenCDS concepts" code="ICE194" displayName="Influenza, Southern Hemisphere, unspecified formulation"/>
      <fromConcepts codeSystem="2.16.840.1.113883.12.292"
        codeSystemName="Vaccines administered (CVX)" displayName="Influenza, Southern Hemisphere, unspecified formulation">
        <concept code="194" displayName="Influenza, Southern Hemisphere, unspecified formulation"/>
      </fromConcepts>
    </conceptMapping>
    <conceptMapping>
      <toConcept codeSystem="2.16.840.1.113883.3.795.12.1.1"
        codeSystemName="OpenCDS concepts" code="ICE197" displayName="Influenza, high dose, quadrivalent"/>
      <fromConcepts codeSystem="2.16.840.1.113883.12.292"
        codeSystemName="Vaccines administered (CVX)" displayName="Influenza, high dose, quadrivalent">
        <concept code="197" displayName="Influenza, high dose, quadrivalent"/>
      </fromConcepts>
    </conceptMapping>
    <conceptMapping>
      <toConcept codeSystem="2.16.840.1.113883.3.795.12.1.1"
        codeSystemName="OpenCDS concepts" code="ICE200" displayName="Influenza, Southern Hemisphere, pediatric, preservative free"/>
      <fromConcepts codeSystem="2.16.840.1.113883.12.292"
        codeSystemName="Vaccines administered (CVX)" displayName="Influenza, Southern Hemisphere, pediatric, preservative free">
        <concept code="200" displayName="Influenza, Southern Hemisphere, pediatric, preservative free"/>
      </fromConcepts>
    </conceptMapping>
    <conceptMapping>
      <toConcept codeSystem="2.16.840.1.113883.3.795.12.1.1"
        codeSystemName="OpenCDS concepts" code="ICE201" displayName="Influenza, Southern Hemisphere, preservative free"/>
      <fromConcepts codeSystem="2.16.840.1.113883.12.292"
        codeSystemName="Vaccines administered (CVX)" displayName="Influenza, Southern Hemisphere, preservative free">
        <concept code="201" displayName="Influenza, Southern Hemisphere, preservative free"/>
      </fromConcepts>
    </conceptMapping>
    <conceptMapping>
      <toConcept codeSystem="2.16.840.1.113883.3.795.12.1.1"
        codeSystemName="OpenCDS concepts" code="ICE202" displayName="Influenza, Southern Hemisphere, quadrivalent, with preservative"/>
      <fromConcepts codeSystem="2.16.840.1.113883.12.292"
        codeSystemName="Vaccines administered (CVX)" displayName="Influenza, Southern Hemisphere, quadrivalent, with preservative">
        <concept code="202" displayName="Influenza, Southern Hemisphere, quadrivalent, with preservative"/>
      </fromConcepts>
    </conceptMapping>
    <conceptMapping>
      <toConcept codeSystem="2.16.840.1.113883.3.795.12.1.1"
        codeSystemName="OpenCDS concepts" code="ICE205" displayName="Influenza, seasonal vaccine, quadrivalent, adjuvanted"/>
      <fromConcepts codeSystem="2.16.840.1.113883.12.292"
        codeSystemName="Vaccines administered (CVX)" displayName="Influenza, seasonal vaccine, quadrivalent, adjuvanted">
        <concept code="205" displayName="Influenza, seasonal vaccine, quadrivalent, adjuvanted"/>
      </fromConcepts>
    </conceptMapping>
    <conceptMapping>
      <toConcept codeSystem="2.16.840.1.113883.3.795.12.1.1"
        codeSystemName="OpenCDS concepts" code="ICE231" displayName="Influenza, Southern Hemisphere, high-dose, quadrivalent"/>
      <fromConcepts codeSystem="2.16.840.1.113883.12.292"
        codeSystemName="Vaccines administered (CVX)" displayName="Influenza, Southern Hemisphere, high-dose, quadrivalent">
        <concept code="231" displayName="Influenza, Southern Hemisphere, quadrivalent, with preservative"/>
      </fromConcepts>
    </conceptMapping>
    <conceptMapping>
      <toConcept codeSystem="2.16.840.1.113883.3.795.12.1.1"
        codeSystemName="OpenCDS concepts" code="ICE162" displayName="Meningococcal B FHbp, recombinant (Trumenba)"/>
      <fromConcepts codeSystem="2.16.840.1.113883.12.292"
        codeSystemName="Vaccines administered (CVX)" displayName="Meningococcal B FHbp, recombinant (Trumenba)">
        <concept code="162" displayName="Meningococcal B FHbp, recombinant (Trumenba)"/>
      </fromConcepts>
    </conceptMapping>
    <conceptMapping>
      <toConcept codeSystem="2.16.840.1.113883.3.795.12.1.1"
        codeSystemName="OpenCDS concepts" code="ICE163" displayName="Meningococcal B 4C, OMV (Bexsero)"/>
      <fromConcepts codeSystem="2.16.840.1.113883.12.292"
        codeSystemName="Vaccines administered (CVX)" displayName="Meningococcal B 4C, OMV (Bexsero)">
        <concept code="163" displayName="Meningococcal B 4C, OMV (Bexsero)"/>
      </fromConcepts>
    </conceptMapping>
    <conceptMapping>
      <toConcept codeSystem="2.16.840.1.113883.3.795.12.1.1"
        codeSystemName="OpenCDS concepts" code="ICE111" displayName="influenza, live, intranasal"/>
      <fromConcepts codeSystem="2.16.840.1.113883.12.292"
        codeSystemName="Vaccines administered (CVX)" displayName="influenza, live, intranasal">
        <concept code="111" displayName="influenza, live, intranasal"/>
      </fromConcepts>
    </conceptMapping>
    <conceptMapping>
      <toConcept codeSystem="2.16.840.1.113883.3.795.12.1.1"
        codeSystemName="OpenCDS concepts" code="ICE10" displayName="IPV"/>
      <fromConcepts codeSystem="2.16.840.1.113883.12.292"
        codeSystemName="Vaccines administered (CVX)" displayName="IPV">
        <concept code="10" displayName="IPV"/>
      </fromConcepts>
    </conceptMapping>
    <conceptMapping>
      <toConcept codeSystem="2.16.840.1.113883.3.795.12.1.1"
        codeSystemName="OpenCDS concepts" code="ICE108"
        displayName="Meningococcal, unspecified formulation"/>
      <fromConcepts codeSystem="2.16.840.1.113883.12.292"
        codeSystemName="Vaccines administered (CVX)" displayName="Meningococcal, unspecified formulation">
        <concept code="108" displayName="Meningococcal, unspecified formulation"/>
      </fromConcepts>
    </conceptMapping>
    <conceptMapping>
      <toConcept codeSystem="2.16.840.1.113883.3.795.12.1.1"
        codeSystemName="OpenCDS concepts" code="ICE06" displayName="Rubella"/>
      <fromConcepts codeSystem="2.16.840.1.113883.12.292"
        codeSystemName="Vaccines administered (CVX)" displayName="Rubella">
        <concept code="06" displayName="Rubella"/>
      </fromConcepts>
    </conceptMapping>
    <conceptMapping>
      <toConcept codeSystem="2.16.840.1.113883.3.795.12.1.1"
        codeSystemName="OpenCDS concepts" code="ICE141"
        displayName="influenza, seasonal, injectable"/>
      <fromConcepts codeSystem="2.16.840.1.113883.12.292"
        codeSystemName="Vaccines administered (CVX)" displayName="influenza, seasonal, injectable">
        <concept code="141" displayName="influenza, seasonal, injectable"/>
      </fromConcepts>
    </conceptMapping>
    <conceptMapping>
      <toConcept codeSystem="2.16.840.1.113883.3.795.12.1.1"
        codeSystemName="OpenCDS concepts" code="ICE84"
        displayName="HepA pediatric/adolescent (3 dose)"/>
      <fromConcepts codeSystem="2.16.840.1.113883.12.292"
        codeSystemName="Vaccines administered (CVX)" displayName="HepA pediatric/adolescent (3 dose)">
        <concept code="84" displayName="HepA pediatric/adolescent (3 dose)"/>
      </fromConcepts>
    </conceptMapping>
    <conceptMapping>
      <toConcept codeSystem="2.16.840.1.113883.3.795.12.1.1"
        codeSystemName="OpenCDS concepts" code="ICE993"
        displayName="Disease Immunity Focus (Rubella)"/>
      <fromConcepts codeSystem="2.16.840.1.113883.6.103" codeSystemName="ICD-9-CM" displayName="ICE3 Disease Immunity Focus (ICD-9-CM)">
        <concept code="056.9" displayName="Rubella without mention of complication"/>
      </fromConcepts>
      <fromConcepts codeSystem="2.16.840.1.113883.6.90" codeSystemName="ICD-10-CM" displayName="ICE Disease Immunity Focus (ICD-10-CM)">
        <concept code="B06.9" displayName="Rubella without complication"/>
      </fromConcepts>
      <fromConcepts codeSystem="2.16.840.1.113883.6.96" codeSystemName="SNOMED-CT" displayName="ICE Disease Immunity Focus (SNOMED-CT)">
        <concept code="278968001" displayName="Serology confirmed rubella"/>
      </fromConcepts>
    </conceptMapping>
    <conceptMapping>
      <toConcept codeSystem="2.16.840.1.113883.3.795.12.1.1"
        codeSystemName="OpenCDS concepts" code="ICE49" displayName="Hib-PRP-OMP (PedvaxHIB)"/>
      <fromConcepts codeSystem="2.16.840.1.113883.12.292"
        codeSystemName="Vaccines administered (CVX)" displayName="Hib-PRP-OMP (PedvaxHIB)">
        <concept code="49" displayName="Hib-PRP-OMP (PedvaxHIB)"/>
      </fromConcepts>
    </conceptMapping>
    <conceptMapping>
      <toConcept codeSystem="2.16.840.1.113883.3.795.12.1.1"
        codeSystemName="OpenCDS concepts" code="ICE32"
        displayName="Meningococcal MPSV4 (Menomune) "/>
      <fromConcepts codeSystem="2.16.840.1.113883.12.292"
        codeSystemName="Vaccines administered (CVX)" displayName="Meningococcal MPSV4 (Menomune) ">
        <concept code="32" displayName="Meningococcal MPSV4 (Menomune) "/>
      </fromConcepts>
    </conceptMapping>
    <conceptMapping>
      <toConcept codeSystem="2.16.840.1.113883.3.795.12.1.1"
        codeSystemName="OpenCDS concepts" code="ICE147"
        displayName="Meningococcal MCV4, unspecified formulation"/>
      <fromConcepts codeSystem="2.16.840.1.113883.12.292"
        codeSystemName="Vaccines administered (CVX)" displayName="Meningococcal MCV4, unspecified formulation">
        <concept code="147" displayName="Meningococcal MCV4, unspecified formulation"/>
      </fromConcepts>
    </conceptMapping>
    <conceptMapping>
      <toConcept codeSystem="2.16.840.1.113883.3.795.12.1.1"
        codeSystemName="OpenCDS concepts" code="ICE203"
        displayName="Meningococcal MenACWY-TT (MenQuadfi)"/>
      <fromConcepts codeSystem="2.16.840.1.113883.12.292"
        codeSystemName="Vaccines administered (CVX)" displayName="Meningococcal MenACWY-TT (MenQuadfi)">
        <concept code="203" displayName="Meningococcal MenACWY-TT (MenQuadfi)"/>
      </fromConcepts>
    </conceptMapping>
    <conceptMapping>
      <toConcept codeSystem="2.16.840.1.113883.3.795.12.1.1"
        codeSystemName="OpenCDS concepts" code="ICE999" displayName="Disease Immunity Reason"/>
      <fromConcepts codeSystem="2.16.840.1.113883.3.795.12.100.9"
        codeSystemName="ICE3 Disease Immunity Reason" displayName="Is Immune">
        <concept code="IS_IMMUNE" displayName="Is Immune"/>
      </fromConcepts>
    </conceptMapping>
    <conceptMapping>
      <toConcept codeSystem="2.16.840.1.113883.3.795.12.1.1"
        codeSystemName="OpenCDS concepts" code="ICE997" displayName="Disease Immunity Focus"/>
      <fromConcepts codeSystem="2.16.840.1.113883.6.103" codeSystemName="ICD-9-CM" displayName="ICE3 Disease Immunity Focus (ICD-9-CM)">
        <concept code="070.30" displayName="Viral hepatitis B without mention of hepatic coma"/>
      </fromConcepts>
      <fromConcepts codeSystem="2.16.840.1.113883.6.90" codeSystemName="ICD-10-CM" displayName="ICE Disease Immunity Focus (ICD-10-CM)">
        <concept code="B19.10" displayName="Unspecified viral hepatitis B without hepatic coma applicable to unspecified viral hepatitis B NOS"/>
      </fromConcepts>
      <fromConcepts codeSystem="2.16.840.1.113883.6.96" codeSystemName="SNOMED-CT" displayName="ICE Disease Immunity Focus (SNOMED-CT)">
        <concept code="271511000" displayName="Serology confirmed hepatitis B"/>
      </fromConcepts>
    </conceptMapping>
    <conceptMapping>
      <toConcept codeSystem="2.16.840.1.113883.3.795.12.1.1"
        codeSystemName="OpenCDS concepts" code="ICE42" displayName="HepB high risk infant"/>
      <fromConcepts codeSystem="2.16.840.1.113883.12.292"
        codeSystemName="Vaccines administered (CVX)" displayName="HepB high risk infant">
        <concept code="42" displayName="HepB high risk infant"/>
      </fromConcepts>
    </conceptMapping>
    <conceptMapping>
      <toConcept codeSystem="2.16.840.1.113883.3.795.12.1.1"
        codeSystemName="OpenCDS concepts" code="ICE88"
        displayName="Influenza, unspecified formulation"/>
      <fromConcepts codeSystem="2.16.840.1.113883.12.292"
        codeSystemName="Vaccines administered (CVX)" displayName="Influenza, unspecified formulation">
        <concept code="88" displayName="Influenza, unspecified formulation"/>
      </fromConcepts>
    </conceptMapping>
    <conceptMapping>
      <toConcept codeSystem="2.16.840.1.113883.3.795.12.1.1"
        codeSystemName="OpenCDS concepts" code="ICE992" displayName="Disease Immunity Focus"/>
      <fromConcepts codeSystem="2.16.840.1.113883.6.103" codeSystemName="ICD-9-CM" displayName="ICE3 Disease Immunity Focus (ICD-9-CM)">
        <concept code="052.9" displayName="Varicella without mention of complication"/>
      </fromConcepts>
      <fromConcepts codeSystem="2.16.840.1.113883.6.90" codeSystemName="ICD-10-CM" displayName="ICE Disease Immunity Focus (ICD-10-CM)">
        <concept code="B01.9" displayName="Varicella without complication"/>
      </fromConcepts>
      <fromConcepts codeSystem="2.16.840.1.113883.6.96" codeSystemName="SNOMED-CT" displayName="ICE Disease Immunity Focus (SNOMED-CT)">
        <concept code="371113008" displayName="Serology confirmed varicella"/>
        <concept code="38907003" displayName="History of Varicella infection"/>
      </fromConcepts>
    </conceptMapping>
    <conceptMapping>
      <toConcept codeSystem="2.16.840.1.113883.3.795.12.1.1"
        codeSystemName="OpenCDS concepts" code="ICE127" displayName="Novel influenza-H1N1-09"/>
      <fromConcepts codeSystem="2.16.840.1.113883.12.292"
        codeSystemName="Vaccines administered (CVX)" displayName="CVX">
        <concept code="127" displayName="Novel influenza-H1N1-09"/>
      </fromConcepts>
    </conceptMapping>
    <conceptMapping>
      <toConcept codeSystem="2.16.840.1.113883.3.795.12.1.1"
        codeSystemName="OpenCDS concepts" code="ICE01" displayName="DTP"/>
      <fromConcepts codeSystem="2.16.840.1.113883.12.292"
        codeSystemName="Vaccines administered (CVX)" displayName="CVX">
        <concept code="01" displayName="DTP"/>
      </fromConcepts>
    </conceptMapping>
    <conceptMapping>
      <toConcept codeSystem="2.16.840.1.113883.3.795.12.1.1"
        codeSystemName="OpenCDS concepts" code="ICE09" displayName="Td (adult), 2 Lf tetanus toxoid, preservative free, adsorbed"/>
      <fromConcepts codeSystem="2.16.840.1.113883.12.292"
        codeSystemName="Vaccines administered (CVX)" displayName="Td (adult), 2 Lf tetanus toxoid, preservative free, adsorbed">
        <concept code="09" displayName="Td (adult), 2 Lf tetanus toxoid, preservative free, adsorbed"/>
      </fromConcepts>
    </conceptMapping>
    <conceptMapping>
      <toConcept codeSystem="2.16.840.1.113883.3.795.12.1.1"
        codeSystemName="OpenCDS concepts" code="ICE196" displayName="Td (adult) adsorbed, preservative free, Lf unspecified"/>
      <fromConcepts codeSystem="2.16.840.1.113883.12.292"
        codeSystemName="Vaccines administered (CVX)" displayName="Td (adult) adsorbed, preservative free, Lf unspecified">
        <concept code="196" displayName="Td (adult) adsorbed, preservative free, Lf unspecified"/>
      </fromConcepts>
    </conceptMapping>
    <conceptMapping>
      <toConcept codeSystem="2.16.840.1.113883.3.795.12.1.1"
        codeSystemName="OpenCDS concepts" code="ICE20" displayName="DTaP"/>
      <fromConcepts codeSystem="2.16.840.1.113883.12.292"
        codeSystemName="Vaccines administered (CVX)" displayName="CVX">
        <concept code="20" displayName="DTaP"/>
      </fromConcepts>
    </conceptMapping>
    <conceptMapping>
      <toConcept codeSystem="2.16.840.1.113883.3.795.12.1.1"
        codeSystemName="OpenCDS concepts" code="ICE28" displayName="DT"/>
      <fromConcepts codeSystem="2.16.840.1.113883.12.292"
        codeSystemName="Vaccines administered (CVX)" displayName="CVX">
        <concept code="28" displayName="DT"/>
      </fromConcepts>
    </conceptMapping>
    <conceptMapping>
      <toConcept codeSystem="2.16.840.1.113883.3.795.12.1.1"
        codeSystemName="OpenCDS concepts" code="ICE106" displayName="DTaP, 5 pertussis antigens"/>
      <fromConcepts codeSystem="2.16.840.1.113883.12.292"
        codeSystemName="Vaccines administered (CVX)" displayName="CVX">
        <concept code="106" displayName="DTaP, 5 pertussis antigens"/>
      </fromConcepts>
    </conceptMapping>
    <conceptMapping>
      <toConcept codeSystem="2.16.840.1.113883.3.795.12.1.1"
        codeSystemName="OpenCDS concepts" code="ICE107" displayName="DTaP, unspecified formulation"/>
      <fromConcepts codeSystem="2.16.840.1.113883.12.292"
        codeSystemName="Vaccines administered (CVX)" displayName="CVX">
        <concept code="107" displayName="DTaP, 5 pertussis antigens"/>
      </fromConcepts>
    </conceptMapping>
    <conceptMapping>
      <toConcept codeSystem="2.16.840.1.113883.3.795.12.1.1"
        codeSystemName="OpenCDS concepts" code="ICE113" displayName="Td (adult) preservative free"/>
      <fromConcepts codeSystem="2.16.840.1.113883.12.292"
        codeSystemName="Vaccines administered (CVX)" displayName="CVX">
        <concept code="113" displayName="Td (adult) preservative free"/>
      </fromConcepts>
    </conceptMapping>
    <conceptMapping>
      <toConcept codeSystem="2.16.840.1.113883.3.795.12.1.1"
        codeSystemName="OpenCDS concepts" code="ICE115" displayName="Tdap"/>
      <fromConcepts codeSystem="2.16.840.1.113883.12.292"
        codeSystemName="Vaccines administered (CVX)" displayName="CVX">
        <concept code="115" displayName="Tdap"/>
      </fromConcepts>
    </conceptMapping>
    <conceptMapping>
      <toConcept codeSystem="2.16.840.1.113883.3.795.12.1.1"
        codeSystemName="OpenCDS concepts" code="ICE138" displayName="Td (adult not absorbed)"/>
      <fromConcepts codeSystem="2.16.840.1.113883.12.292"
        codeSystemName="Vaccines administered (CVX)" displayName="CVX">
        <concept code="138" displayName="Td (adult not absorbed)"/>
      </fromConcepts>
    </conceptMapping>
    <conceptMapping>
      <toConcept codeSystem="2.16.840.1.113883.3.795.12.1.1"
        codeSystemName="OpenCDS concepts" code="ICE139" displayName="Td (adult) NOS"/>
      <fromConcepts codeSystem="2.16.840.1.113883.12.292"
        codeSystemName="Vaccines administered (CVX)" displayName="CVX">
        <concept code="139" displayName="Td (adult) NOS"/>
      </fromConcepts>
    </conceptMapping>
    <conceptMapping>
      <toConcept codeSystem="2.16.840.1.113883.3.795.12.1.1"
        codeSystemName="OpenCDS concepts" code="ICE132" displayName="DTaP-IPV-Hib-Hep B, historical"/>
      <fromConcepts codeSystem="2.16.840.1.113883.12.292"
        codeSystemName="Vaccines administered (CVX)" displayName="CVX">
        <concept code="132" displayName="DTaP-IPV-Hib-Hep B, historical"/>
      </fromConcepts>
    </conceptMapping>
    <conceptMapping>
      <toConcept codeSystem="2.16.840.1.113883.3.795.12.1.1"
        codeSystemName="OpenCDS concepts" code="ICE146" displayName="DTaP-IPV-Hib-Hep B"/>
      <fromConcepts codeSystem="2.16.840.1.113883.12.292"
        codeSystemName="Vaccines administered (CVX)" displayName="CVX">
        <concept code="146" displayName="DTaP-IPV-Hib-Hep B"/>
      </fromConcepts>
    </conceptMapping>
    <conceptMapping>
      <toConcept codeSystem="2.16.840.1.113883.3.795.12.1.1"
        codeSystemName="OpenCDS concepts" code="ICE207" displayName="COVID-19, mRNA LNP-S, PF, Moderna"/>
      <fromConcepts codeSystem="2.16.840.1.113883.12.292"
        codeSystemName="Vaccines administered (CVX)" displayName="CVX">
        <concept code="207" displayName="COVID-19, mRNA LNP-S, PF, Moderna"/>
      </fromConcepts>
    </conceptMapping>
    <conceptMapping>
      <toConcept codeSystem="2.16.840.1.113883.3.795.12.1.1"
        codeSystemName="OpenCDS concepts" code="ICE208" displayName="COVID-19, mRNA LNP-S, PF, Pfizer"/>
      <fromConcepts codeSystem="2.16.840.1.113883.12.292"
        codeSystemName="Vaccines administered (CVX)" displayName="CVX">
        <concept code="208" displayName="COVID-19, mRNA LNP-S, PF, Pfizer"/>
      </fromConcepts>
    </conceptMapping>
    <conceptMapping>
      <toConcept codeSystem="2.16.840.1.113883.3.795.12.1.1"
        codeSystemName="OpenCDS concepts" code="ICE210" displayName="COVID-19, vector-nr,rS-ChadOx1, PF, 0.5 mL, AstraZeneca"/>
      <fromConcepts codeSystem="2.16.840.1.113883.12.292"
        codeSystemName="Vaccines administered (CVX)" displayName="CVX">
        <concept code="210" displayName="COVID-19, vector-nr,rS-ChadOx1, PF, 0.5 mL, AstraZeneca"/>
      </fromConcepts>
    </conceptMapping>
    <conceptMapping>
      <toConcept codeSystem="2.16.840.1.113883.3.795.12.1.1"
        codeSystemName="OpenCDS concepts" code="ICE211" displayName="COVID-19, rS-nanoparticle, Novavax"/>
      <fromConcepts codeSystem="2.16.840.1.113883.12.292"
        codeSystemName="Vaccines administered (CVX)" displayName="CVX">
        <concept code="211" displayName="COVID-19, rS-nanoparticle, Novavax"/>
      </fromConcepts>
    </conceptMapping>
    <conceptMapping>
      <toConcept codeSystem="2.16.840.1.113883.3.795.12.1.1"
        codeSystemName="OpenCDS concepts" code="ICE212" displayName="COVID-19, vector-nr, rS-Ad26, PF, 0.5 mL, Janssen"/>
      <fromConcepts codeSystem="2.16.840.1.113883.12.292"
        codeSystemName="Vaccines administered (CVX)" displayName="CVX">
        <concept code="212" displayName="COVID-19, vector-nr, rS-Ad26, PF, 0.5 mL, Janssen"/>
      </fromConcepts>
    </conceptMapping>
    <conceptMapping>
      <toConcept codeSystem="2.16.840.1.113883.3.795.12.1.1"
        codeSystemName="OpenCDS concepts" code="ICE213" displayName="COVID-19, NOS"/>
      <fromConcepts codeSystem="2.16.840.1.113883.12.292"
        codeSystemName="Vaccines administered (CVX)" displayName="CVX">
        <concept code="213" displayName="COVID-19 (NOS)"/>
      </fromConcepts>
    </conceptMapping>
    <conceptMapping>
      <toConcept codeSystem="2.16.840.1.113883.3.795.12.1.1"
        codeSystemName="OpenCDS concepts" code="ICE217" displayName="COVID-19, mRNA, 12+ yrs, Pfizer"/>
      <fromConcepts codeSystem="2.16.840.1.113883.12.292"
        codeSystemName="Vaccines administered (CVX)" displayName="CVX">
        <concept code="217" displayName="COVID-19, mRNA, 12+ yrs, Pfizer"/>
      </fromConcepts>
    </conceptMapping>
    <conceptMapping>
      <toConcept codeSystem="2.16.840.1.113883.3.795.12.1.1"
        codeSystemName="OpenCDS concepts" code="ICE218" displayName="COVID-19, mRNA, 5-11 yrs, Pfizer"/>
      <fromConcepts codeSystem="2.16.840.1.113883.12.292"
        codeSystemName="Vaccines administered (CVX)" displayName="CVX">
        <concept code="218" displayName="COVID-19, mRNA, 5-11 yrs, Pfizer"/>
      </fromConcepts>
    </conceptMapping>
    <conceptMapping>
      <toConcept codeSystem="2.16.840.1.113883.3.795.12.1.1"
        codeSystemName="OpenCDS concepts" code="ICE219" displayName="COVID-19, mRNA, 6mos-4yrs, Pfizer"/>
      <fromConcepts codeSystem="2.16.840.1.113883.12.292"
        codeSystemName="Vaccines administered (CVX)" displayName="CVX">
        <concept code="219" displayName="COVID-19, mRNA, 6mos-4yrs, Pfizer"/>
      </fromConcepts>
    </conceptMapping>
    <conceptMapping>
      <toConcept codeSystem="2.16.840.1.113883.3.795.12.1.1"
        codeSystemName="OpenCDS concepts" code="ICE221" displayName="COVID-19, mRNA, 6-11 yrs, Moderna"/>
      <fromConcepts codeSystem="2.16.840.1.113883.12.292"
        codeSystemName="Vaccines administered (CVX)" displayName="CVX">
        <concept code="221" displayName="COVID-19, mRNA, 6-11 yrs, Moderna"/>
      </fromConcepts>
    </conceptMapping>
    <conceptMapping>
      <toConcept codeSystem="2.16.840.1.113883.3.795.12.1.1"
        codeSystemName="OpenCDS concepts" code="ICE227" displayName="COVID-19, mRNA, LNP-S, PF, pediatric 50 mcg/0.5 mL dose, Moderna"/>
      <fromConcepts codeSystem="2.16.840.1.113883.12.292"
        codeSystemName="Vaccines administered (CVX)" displayName="CVX">
        <concept code="227" displayName="COVID-19, mRNA, LNP-S, PF, pediatric 50 mcg/0.5 mL dose, Moderna"/>
      </fromConcepts>
    </conceptMapping>
    <conceptMapping>
      <toConcept codeSystem="2.16.840.1.113883.3.795.12.1.1"
        codeSystemName="OpenCDS concepts" code="ICE228" displayName="COVID-19, mRNA, 6mos-&lt;6yr, Moderna"/>
      <fromConcepts codeSystem="2.16.840.1.113883.12.292"
        codeSystemName="Vaccines administered (CVX)" displayName="CVX">
        <concept code="228" displayName="COVID-19, mRNA, 6mos-&lt;6yr, Moderna"/>
      </fromConcepts>
    </conceptMapping>
    <conceptMapping>
      <toConcept codeSystem="2.16.840.1.113883.3.795.12.1.1"
        codeSystemName="OpenCDS concepts" code="ICE229" displayName="COVID-19, mRNA booster, 6+ yrs, Moderna"/>
      <fromConcepts codeSystem="2.16.840.1.113883.12.292"
        codeSystemName="Vaccines administered (CVX)" displayName="CVX">
        <concept code="229" displayName="COVID-19, mRNA booster, 6+ yrs, Moderna"/>
      </fromConcepts>
    </conceptMapping>
    <conceptMapping>
      <toConcept codeSystem="2.16.840.1.113883.3.795.12.1.1"
        codeSystemName="OpenCDS concepts" code="ICE230" displayName="COVID-19, mRNA, booster, 6 mos-5yrs, Moderna"/>
      <fromConcepts codeSystem="2.16.840.1.113883.12.292"
        codeSystemName="Vaccines administered (CVX)" displayName="CVX">
        <concept code="230" displayName="COVID-19, mRNA, booster, 6 mos-5yrs, Moderna"/>
      </fromConcepts>
    </conceptMapping>
    <conceptMapping>
      <toConcept codeSystem="2.16.840.1.113883.3.795.12.1.1"
        codeSystemName="OpenCDS concepts" code="ICE300" displayName="COVID-19, mRNA booster, 12+ yrs, Pfizer"/>
      <fromConcepts codeSystem="2.16.840.1.113883.12.292"
        codeSystemName="Vaccines administered (CVX)" displayName="CVX">
        <concept code="300" displayName="COVID-19, mRNA booster, 12+ yrs, Pfizer"/>
      </fromConcepts>
    </conceptMapping>
    <conceptMapping>
      <toConcept codeSystem="2.16.840.1.113883.3.795.12.1.1"
        codeSystemName="OpenCDS concepts" code="ICE301" displayName="COVID-19, mRNA booster, 5-11 yrs, Pfizer"/>
      <fromConcepts codeSystem="2.16.840.1.113883.12.292"
        codeSystemName="Vaccines administered (CVX)" displayName="CVX">
        <concept code="301" displayName="COVID-19, mRNA booster, 5-11 yrs, Pfizer"/>
      </fromConcepts>
    </conceptMapping>
    <conceptMapping>
      <toConcept codeSystem="2.16.840.1.113883.3.795.12.1.1"
        codeSystemName="OpenCDS concepts" code="ICE302" displayName="COVID-19, mRNA, booster, 6 mos-4 yrs, Pfizer"/>
      <fromConcepts codeSystem="2.16.840.1.113883.12.292"
        codeSystemName="Vaccines administered (CVX)" displayName="CVX">
        <concept code="302" displayName="COVID-19, mRNA, booster, 6 mos-4 yrs, Pfizer"/>
      </fromConcepts>
    </conceptMapping>
    <conceptMapping>
      <toConcept codeSystem="2.16.840.1.113883.3.795.12.1.1"
        codeSystemName="OpenCDS concepts" code="ICE500" displayName="COVID-19 Non-US, Product Unknown"/>
      <fromConcepts codeSystem="2.16.840.1.113883.12.292"
        codeSystemName="Vaccines administered (CVX)" displayName="CVX">
        <concept code="500" displayName="COVID-19 Non-US, Product Unknown"/>
      </fromConcepts>
    </conceptMapping>
    <conceptMapping>
      <toConcept codeSystem="2.16.840.1.113883.3.795.12.1.1"
        codeSystemName="OpenCDS concepts" code="ICE501" displayName="COVID-19 IV Non-US (QAZCOVID-IN)"/>
      <fromConcepts codeSystem="2.16.840.1.113883.12.292"
        codeSystemName="Vaccines administered (CVX)" displayName="CVX">
        <concept code="501" displayName="COVID-19 IV Non-US (QAZCOVID-IN)"/>
      </fromConcepts>
    </conceptMapping>
    <conceptMapping>
      <toConcept codeSystem="2.16.840.1.113883.3.795.12.1.1"
        codeSystemName="OpenCDS concepts" code="ICE502" displayName="COVID-19 IV Non-US (COVAXIN)"/>
      <fromConcepts codeSystem="2.16.840.1.113883.12.292"
        codeSystemName="Vaccines administered (CVX)" displayName="CVX">
        <concept code="502" displayName="COVID-19 IV Non-US (COVAXIN)"/>
      </fromConcepts>
    </conceptMapping>
    <conceptMapping>
      <toConcept codeSystem="2.16.840.1.113883.3.795.12.1.1"
        codeSystemName="OpenCDS concepts" code="ICE503" displayName="COVID-19 LAV Non-US (COVIVAC)"/>
      <fromConcepts codeSystem="2.16.840.1.113883.12.292"
        codeSystemName="Vaccines administered (CVX)" displayName="CVX">
        <concept code="503" displayName="COVID-19 LAV Non-US (COVIVAC)"/>
      </fromConcepts>
    </conceptMapping>
    <conceptMapping>
      <toConcept codeSystem="2.16.840.1.113883.3.795.12.1.1"
        codeSystemName="OpenCDS concepts" code="ICE504" displayName="COVID-19 VVnr Non-US (Sputnik Light)"/>
      <fromConcepts codeSystem="2.16.840.1.113883.12.292"
        codeSystemName="Vaccines administered (CVX)" displayName="CVX">
        <concept code="504" displayName="COVID-19 VVnr Non-US (Sputnik Light)"/>
      </fromConcepts>
    </conceptMapping>
    <conceptMapping>
      <toConcept codeSystem="2.16.840.1.113883.3.795.12.1.1"
        codeSystemName="OpenCDS concepts" code="ICE505" displayName="COVID-19 VVnr Non-US (Sputnik V)"/>
      <fromConcepts codeSystem="2.16.840.1.113883.12.292"
        codeSystemName="Vaccines administered (CVX)" displayName="CVX">
        <concept code="505" displayName="COVID-19 VVnr Non-US (Sputnik V)"/>
      </fromConcepts>
    </conceptMapping>
    <conceptMapping>
      <toConcept codeSystem="2.16.840.1.113883.3.795.12.1.1"
        codeSystemName="OpenCDS concepts" code="ICE506" displayName="COVID-19 VVnr Non-US Vaccine (CanSino Biological Inc./Beijing Institute of Biotechnology)"/>
      <fromConcepts codeSystem="2.16.840.1.113883.12.292"
        codeSystemName="Vaccines administered (CVX)" displayName="CVX">
        <concept code="506" displayName="COVID-19 VVnr Non-US Vaccine (CanSino Biological Inc./Beijing Institute of Biotechnology)"/>
      </fromConcepts>
    </conceptMapping>
    <conceptMapping>
      <toConcept codeSystem="2.16.840.1.113883.3.795.12.1.1"
        codeSystemName="OpenCDS concepts" code="ICE507" displayName="COVID-19 vaccine, PS, non-US, Anhui Zhifei Longcom Biopharmaceutical, Chinese Academy of Sciences"/>
      <fromConcepts codeSystem="2.16.840.1.113883.12.292"
        codeSystemName="Vaccines administered (CVX)" displayName="CVX">
        <concept code="507" displayName="COVID-19 vaccine, PS, non-US, Anhui Zhifei Longcom Biopharmaceutical, Chinese Academy of Sciences"/>
      </fromConcepts>
    </conceptMapping>
    <conceptMapping>
      <toConcept codeSystem="2.16.840.1.113883.3.795.12.1.1"
        codeSystemName="OpenCDS concepts" code="ICE508" displayName="COVID-19 PS Non-US (Jiangsu Province Centers for Disease Control and Prevention)"/>
      <fromConcepts codeSystem="2.16.840.1.113883.12.292"
        codeSystemName="Vaccines administered (CVX)" displayName="CVX">
        <concept code="508" displayName="COVID-19 PS Non-US (Jiangsu Province Centers for Disease Control and Prevention)"/>
      </fromConcepts>
    </conceptMapping>
    <conceptMapping>
      <toConcept codeSystem="2.16.840.1.113883.3.795.12.1.1"
        codeSystemName="OpenCDS concepts" code="ICE509" displayName="COVID-19 PS Non-US (EpiVacCorona)"/>
      <fromConcepts codeSystem="2.16.840.1.113883.12.292"
        codeSystemName="Vaccines administered (CVX)" displayName="CVX">
        <concept code="509" displayName="COVID-19 PS Non-US (EpiVacCorona)"/>
      </fromConcepts>
    </conceptMapping>
    <conceptMapping>
      <toConcept codeSystem="2.16.840.1.113883.3.795.12.1.1"
        codeSystemName="OpenCDS concepts" code="ICE510" displayName="COVID-19 IV Non-US (BIBP, Sinopharm)"/>
      <fromConcepts codeSystem="2.16.840.1.113883.12.292"
        codeSystemName="Vaccines administered (CVX)" displayName="CVX">
        <concept code="510" displayName="COVID-19 IV Non-US (BIBP, Sinopharm)"/>
      </fromConcepts>
    </conceptMapping>
    <conceptMapping>
      <toConcept codeSystem="2.16.840.1.113883.3.795.12.1.1"
        codeSystemName="OpenCDS concepts" code="ICE511" displayName="COVID-19 IV Non-US (CoronaVac, Sinovac)"/>
      <fromConcepts codeSystem="2.16.840.1.113883.12.292"
        codeSystemName="Vaccines administered (CVX)" displayName="CVX">
        <concept code="511" displayName="COVID-19 IV Non-US (CoronaVac, Sinovac)"/>
      </fromConcepts>
    </conceptMapping>
    <conceptMapping>
      <toConcept codeSystem="2.16.840.1.113883.3.795.12.1.1"
        codeSystemName="OpenCDS concepts" code="ICE512" displayName="COVID-19 VLP Non-US Vaccine (Medicago, Covifenz)"/>
      <fromConcepts codeSystem="2.16.840.1.113883.12.292"
        codeSystemName="Vaccines administered (CVX)" displayName="CVX">
        <concept code="512" displayName="COVID-19 VLP Non-US Vaccine (Medicago, Covifenz)"/>
      </fromConcepts>
    </conceptMapping>
    <conceptMapping>
      <toConcept codeSystem="2.16.840.1.113883.3.795.12.1.1"
        codeSystemName="OpenCDS concepts" code="ICE513" displayName="COVID-19 PS Non-US Vaccine (Anhui Zhifei Longcom, Zifivax)"/>
      <fromConcepts codeSystem="2.16.840.1.113883.12.292"
        codeSystemName="Vaccines administered (CVX)" displayName="CVX">
        <concept code="513" displayName="COVID-19 PS Non-US Vaccine (Anhui Zhifei Longcom, Zifivax)"/>
      </fromConcepts>
    </conceptMapping>
    <conceptMapping>
      <toConcept codeSystem="2.16.840.1.113883.3.795.12.1.1"
        codeSystemName="OpenCDS concepts" code="ICE514" displayName="COVID-19 DNA Non-US Vaccine (Zydus Cadila, ZyCoV-D)"/>
      <fromConcepts codeSystem="2.16.840.1.113883.12.292"
        codeSystemName="Vaccines administered (CVX)" displayName="CVX">
        <concept code="514" displayName="COVID-19 DNA Non-US Vaccine (Zydus Cadila, ZyCoV-D)"/>
      </fromConcepts>
    </conceptMapping>
    <conceptMapping>
      <toConcept codeSystem="2.16.840.1.113883.3.795.12.1.1"
        codeSystemName="OpenCDS concepts" code="ICE515" displayName="COVID-19 PS Non-US Vaccine (Medigen, MVC-COV1901)"/>
      <fromConcepts codeSystem="2.16.840.1.113883.12.292"
        codeSystemName="Vaccines administered (CVX)" displayName="CVX">
        <concept code="515" displayName="COVID-19 PS Non-US Vaccine (Medigen, MVC-COV1901)"/>
      </fromConcepts>
    </conceptMapping>
    <conceptMapping>
      <toConcept codeSystem="2.16.840.1.113883.3.795.12.1.1"
        codeSystemName="OpenCDS concepts" code="ICE516" displayName="COVID-19 Inactivated Non-US Vaccine (Minhai Biotechnology Co, KCONVAC)"/>
      <fromConcepts codeSystem="2.16.840.1.113883.12.292"
        codeSystemName="Vaccines administered (CVX)" displayName="CVX">
        <concept code="516" displayName="COVID-19 Inactivated Non-US Vaccine (Minhai Biotechnology Co, KCONVAC)"/>
      </fromConcepts>
    </conceptMapping>
    <conceptMapping>
      <toConcept codeSystem="2.16.840.1.113883.3.795.12.1.1"
        codeSystemName="OpenCDS concepts" code="ICE517" displayName="COVID-19 PS Non-US Vaccine (Biological E Limited, Corbevax)"/>
      <fromConcepts codeSystem="2.16.840.1.113883.12.292"
        codeSystemName="Vaccines administered (CVX)" displayName="CVX">
        <concept code="517" displayName="COVID-19 PS Non-US Vaccine (Biological E Limited, Corbevax)"/>
      </fromConcepts>
    </conceptMapping>
    <conceptMapping>
      <toConcept codeSystem="2.16.840.1.113883.3.795.12.1.1"
        codeSystemName="OpenCDS concepts" code="ICE518" displayName="COVID-19, Inactivated, Non-US (VLA2001, Valneva)"/>
      <fromConcepts codeSystem="2.16.840.1.113883.12.292"
        codeSystemName="Vaccines administered (CVX)" displayName="CVX">
        <concept code="518" displayName="COVID-19, Inactivated, Non-US (VLA2001, Valneva)"/>
      </fromConcepts>
    </conceptMapping>
    <conceptMapping>
      <toConcept codeSystem="2.16.840.1.113883.3.795.12.1.1"
        codeSystemName="OpenCDS concepts" code="ICE519" displayName="COVID-19, mRNA bivalent, Non-US (Spikevax Bivalent)"/>
      <fromConcepts codeSystem="2.16.840.1.113883.12.292"
        codeSystemName="Vaccines administered (CVX)" displayName="CVX">
        <concept code="519" displayName="COVID-19, mRNA bivalent, Non-US (Spikevax Bivalent)"/>
      </fromConcepts>
    </conceptMapping>
    <conceptMapping>
      <toConcept codeSystem="2.16.840.1.113883.3.795.12.1.1"
        codeSystemName="OpenCDS concepts" code="ICE520" displayName="COVID-19, mRNA bivalent, Non-US (Comirnaty Bivalent)"/>
      <fromConcepts codeSystem="2.16.840.1.113883.12.292"
        codeSystemName="Vaccines administered (CVX)" displayName="CVX">
        <concept code="520" displayName="COVID-19, mRNA bivalent, Non-US (Comirnaty Bivalent)"/>
      </fromConcepts>
    </conceptMapping>
    <conceptMapping>
      <toConcept codeSystem="2.16.840.1.113883.3.795.12.1.1"
        codeSystemName="OpenCDS concepts" code="ICE521" displayName="COVID-19 SP, protein-based, adjuvanted (VidPrevtyn Beta), Sanofi-GSK"/>
      <fromConcepts codeSystem="2.16.840.1.113883.12.292"
        codeSystemName="Vaccines administered (CVX)" displayName="CVX">
        <concept code="521" displayName="COVID-19 SP, protein-based, adjuvanted (VidPrevtyn Beta), Sanofi-GSK"/>
      </fromConcepts>
    </conceptMapping>
    <conceptMapping>
      <toConcept codeSystem="2.16.840.1.113883.3.795.12.1.1"
        codeSystemName="OpenCDS concepts" code="ICE75" displayName="Monkeypox Smallpox (ACAM2000)"/>
      <fromConcepts codeSystem="2.16.840.1.113883.12.292"
        codeSystemName="Vaccines administered (CVX)" displayName="CVX">
        <concept code="75" displayName="Monkeypox Smallpox (ACAM2000)"/>
      </fromConcepts>
    </conceptMapping>
    <conceptMapping>
      <toConcept codeSystem="2.16.840.1.113883.3.795.12.1.1"
        codeSystemName="OpenCDS concepts" code="ICE105" displayName="Vaccinia (smallpox) vaccine, diluted"/>
      <fromConcepts codeSystem="2.16.840.1.113883.12.292"
        codeSystemName="Vaccines administered (CVX)" displayName="CVX">
        <concept code="105" displayName="Vaccinia (smallpox) vaccine, diluted"/>
      </fromConcepts>
    </conceptMapping>
    <conceptMapping>
      <toConcept codeSystem="2.16.840.1.113883.3.795.12.1.1"
        codeSystemName="OpenCDS concepts" code="ICE206" displayName="Monkeypox Smallpox (JYNNEOS), Vaccinia, live"/>
      <fromConcepts codeSystem="2.16.840.1.113883.12.292"
        codeSystemName="Vaccines administered (CVX)" displayName="CVX">
        <concept code="206" displayName="Monkeypox Smallpox (JYNNEOS), Vaccinia, live"/>
      </fromConcepts>
    </conceptMapping>
    <conceptMapping>
      <toConcept codeSystem="2.16.840.1.113883.3.795.12.1.1"
        codeSystemName="OpenCDS concepts" code="ICE519" displayName="COVID-19, mRNA bivalent, Non-US (Spikevax Bivalent)"/>
      <fromConcepts codeSystem="2.16.840.1.113883.12.292"
        codeSystemName="Vaccines administered (CVX)" displayName="CVX">
        <concept code="519" displayName="COVID-19, mRNA bivalent, Non-US (Spikevax Bivalent)"/>
      </fromConcepts>
    </conceptMapping>
    <conceptMapping>
      <toConcept codeSystem="2.16.840.1.113883.3.795.12.1.1"
        codeSystemName="OpenCDS concepts" code="ICE519" displayName="COVID-19, mRNA bivalent, Non-US (Spikevax Bivalent)"/>
      <fromConcepts codeSystem="2.16.840.1.113883.12.292"
        codeSystemName="Vaccines administered (CVX)" displayName="CVX">
        <concept code="519" displayName="COVID-19, mRNA bivalent, Non-US (Spikevax Bivalent)"/>
      </fromConcepts>
    </conceptMapping>
    <conceptMapping>
      <toConcept codeSystem="2.16.840.1.113883.3.795.12.1.1"
        codeSystemName="OpenCDS concepts" code="ICE519" displayName="COVID-19, mRNA bivalent, Non-US (Spikevax Bivalent)"/>
      <fromConcepts codeSystem="2.16.840.1.113883.12.292"
        codeSystemName="Vaccines administered (CVX)" displayName="CVX">
        <concept code="519" displayName="COVID-19, mRNA bivalent, Non-US (Spikevax Bivalent)"/>
      </fromConcepts>
    </conceptMapping>
    <conceptMapping>
      <toConcept codeSystem="2.16.840.1.113883.3.795.12.1.1"
        codeSystemName="OpenCDS concepts" code="ICE519" displayName="COVID-19, mRNA bivalent, Non-US (Spikevax Bivalent)"/>
      <fromConcepts codeSystem="2.16.840.1.113883.12.292"
        codeSystemName="Vaccines administered (CVX)" displayName="CVX">
        <concept code="519" displayName="COVID-19, mRNA bivalent, Non-US (Spikevax Bivalent)"/>
      </fromConcepts>
    </conceptMapping>
    <conceptMapping>
      <toConcept codeSystem="2.16.840.1.113883.3.795.12.1.1"
        codeSystemName="OpenCDS concepts" code="ICE519" displayName="COVID-19, mRNA bivalent, Non-US (Spikevax Bivalent)"/>
      <fromConcepts codeSystem="2.16.840.1.113883.12.292"
        codeSystemName="Vaccines administered (CVX)" displayName="CVX">
        <concept code="519" displayName="COVID-19, mRNA bivalent, Non-US (Spikevax Bivalent)"/>
      </fromConcepts>
    </conceptMapping>
    <conceptMapping>
      <toConcept codeSystem="2.16.840.1.113883.3.795.12.1.1"
        codeSystemName="OpenCDS concepts" code="ICE519" displayName="COVID-19, mRNA bivalent, Non-US (Spikevax Bivalent)"/>
      <fromConcepts codeSystem="2.16.840.1.113883.12.292"
        codeSystemName="Vaccines administered (CVX)" displayName="CVX">
        <concept code="519" displayName="COVID-19, mRNA bivalent, Non-US (Spikevax Bivalent)"/>
      </fromConcepts>
    </conceptMapping>
    <conceptMapping>
      <toConcept codeSystem="2.16.840.1.113883.3.795.12.1.1"
        codeSystemName="OpenCDS concepts" code="ICE308" displayName="COVID-19, mRNA, 2023-2024 Formula, 6 mos-4 yrs, Pfizer"/>
      <fromConcepts codeSystem="2.16.840.1.113883.12.292"
        codeSystemName="Vaccines administered (CVX)" displayName="CVX">
        <concept code="308" displayName="COVID-19, mRNA, 2023-2024 Formula, 6 mos-4 yrs, Pfizer"/>
      </fromConcepts>
    </conceptMapping>
    <conceptMapping>
      <toConcept codeSystem="2.16.840.1.113883.3.795.12.1.1"
        codeSystemName="OpenCDS concepts" code="ICE309" displayName="COVID-19, mRNA, 2023-2024 Formula, 12+ yrs, Pfizer"/>
      <fromConcepts codeSystem="2.16.840.1.113883.12.292"
        codeSystemName="Vaccines administered (CVX)" displayName="CVX">
        <concept code="309" displayName="COVID-19, mRNA, 2023-2024 Formula, 12+ yrs, Pfizer"/>
      </fromConcepts>
    </conceptMapping>
    <conceptMapping>
      <toConcept codeSystem="2.16.840.1.113883.3.795.12.1.1"
        codeSystemName="OpenCDS concepts" code="ICE310" displayName="COVID-19, mRNA, 2023-2024 Formula, 5-11 yrs, Pfizer"/>
      <fromConcepts codeSystem="2.16.840.1.113883.12.292"
        codeSystemName="Vaccines administered (CVX)" displayName="CVX">
        <concept code="310" displayName="COVID-19, mRNA, 2023-2024 Formula, 5-11 yrs, Pfizer"/>
      </fromConcepts>
    </conceptMapping>
    <conceptMapping>
      <toConcept codeSystem="2.16.840.1.113883.3.795.12.1.1"
        codeSystemName="OpenCDS concepts" code="ICE311" displayName="COVID-19, mRNA, 2023-2024 Formula, 6 mos-11 yrs, Moderna"/>
      <fromConcepts codeSystem="2.16.840.1.113883.12.292"
        codeSystemName="Vaccines administered (CVX)" displayName="CVX">
        <concept code="311" displayName="COVID-19, mRNA, 2023-2024 Formula, 6 mos-11 yrs, Moderna"/>
      </fromConcepts>
    </conceptMapping>
    <conceptMapping>
      <toConcept codeSystem="2.16.840.1.113883.3.795.12.1.1"
        codeSystemName="OpenCDS concepts" code="ICE312" displayName="COVID-19, mRNA, 2023-2024 Formula, 12+ yrs, Moderna"/>
      <fromConcepts codeSystem="2.16.840.1.113883.12.292"
        codeSystemName="Vaccines administered (CVX)" displayName="CVX">
        <concept code="312" displayName="COVID-19, mRNA, 2023-2024 Formula, 12+ yrs, Moderna"/>
      </fromConcepts>
    </conceptMapping>
    <conceptMapping>
      <toConcept codeSystem="2.16.840.1.113883.3.795.12.1.1"
        codeSystemName="OpenCDS concepts" code="ICE313" displayName="Novavax COVID-19 Vaccine, Adjuvanted"/>
      <fromConcepts codeSystem="2.16.840.1.113883.12.292"
        codeSystemName="Vaccines administered (CVX)" displayName="CVX">
        <concept code="313" displayName="Novavax COVID-19 Vaccine, Adjuvanted"/>
      </fromConcepts>
    </conceptMapping>
    <timestamp>2022-08-15T00:00:00.606-05:00</timestamp>
    <userId>daryl</userId>
  </conceptDeterminationMethod>
>>>>>>> bbec725e
</ns2:conceptDeterminationMethods><|MERGE_RESOLUTION|>--- conflicted
+++ resolved
@@ -1,1564 +1,1571 @@
 <?xml version="1.0" encoding="UTF-8" standalone="yes"?>
 <ns2:conceptDeterminationMethods
-<<<<<<< HEAD
-	xmlns:ns2="org.opencds.dss.config_rest.v1_0" xmlns:ns3="org.opencds.dss.config.v1_0">
-	<conceptDeterminationMethod code="C36"
-		displayName="Best available OpenCDS concept determination method"
-		codeSystem="2.16.840.1.113883.3.795.12.1.1" version="1.0">
-		<conceptMapping>
-			<toConcept codeSystem="2.16.840.1.113883.3.795.12.1.1"
-				codeSystemName="OpenCDS concepts" code="ICE17" displayName="Hib NOS" />
-			<fromConcepts codeSystem="2.16.840.1.113883.12.292"
-				codeSystemName="Vaccines administered (CVX)" displayName="Hib NOS">
-				<concept code="17" displayName="Hib NOS" />
-			</fromConcepts>
-		</conceptMapping>
-		<conceptMapping>
-			<toConcept codeSystem="2.16.840.1.113883.3.795.12.1.1"
-				codeSystemName="OpenCDS concepts" code="ICE04" displayName="Measles/Rubella" />
-			<fromConcepts codeSystem="2.16.840.1.113883.12.292"
-				codeSystemName="Vaccines administered (CVX)" displayName="Measles/Rubella">
-				<concept code="04" displayName="Measles/Rubella" />
-			</fromConcepts>
-		</conceptMapping>
-		<conceptMapping>
-			<toConcept codeSystem="2.16.840.1.113883.3.795.12.1.1"
-				codeSystemName="OpenCDS concepts" code="ICE121" displayName="Zoster vaccine, live" />
-			<fromConcepts codeSystem="2.16.840.1.113883.12.292"
-				codeSystemName="Vaccines administered (CVX)" displayName="Zoster vaccine, live">
-				<concept code="121" displayName="Zoster vaccine, live" />
-			</fromConcepts>
-		</conceptMapping>
-		<conceptMapping>
-			<toConcept codeSystem="2.16.840.1.113883.3.795.12.1.1"
-				codeSystemName="OpenCDS concepts" code="ICE187" displayName="Zoster recombinant" />
-			<fromConcepts codeSystem="2.16.840.1.113883.12.292"
-				codeSystemName="Vaccines administered (CVX)" displayName="Zoster recombinant">
-				<concept code="187" displayName="Zoster recombinant" />
-			</fromConcepts>
-		</conceptMapping>
-		<conceptMapping>
-			<toConcept codeSystem="2.16.840.1.113883.3.795.12.1.1"
-				codeSystemName="OpenCDS concepts" code="ICE188" displayName="Zoster, unspecified formulation" />
-			<fromConcepts codeSystem="2.16.840.1.113883.12.292"
-				codeSystemName="Vaccines administered (CVX)" displayName="Zoster, unspecified formulation">
-				<concept code="188" displayName="Zoster, unspecified formulation" />
-			</fromConcepts>
-		</conceptMapping>
-		<conceptMapping>
-			<toConcept codeSystem="2.16.840.1.113883.3.795.12.1.1"
-				codeSystemName="OpenCDS concepts" code="ICE122" displayName="Rotavirus NOS" />
-			<fromConcepts codeSystem="2.16.840.1.113883.12.292"
-				codeSystemName="Vaccines administered (CVX)" displayName="Rotavirus NOS">
-				<concept code="122" displayName="Rotavirus NOS" />
-			</fromConcepts>
-		</conceptMapping>
-		<conceptMapping>
-			<toConcept codeSystem="2.16.840.1.113883.3.795.12.1.1"
-				codeSystemName="OpenCDS concepts" code="ICE100"
-				displayName="Pneumococcal Conjugate 7 valent (PCV 7)" />
-			<fromConcepts codeSystem="2.16.840.1.113883.12.292"
-				codeSystemName="Vaccines administered (CVX)" displayName="Pneumococcal Conjugate 7 valent (PCV 7)">
-				<concept code="100" displayName="Pneumococcal Conjugate 7 valent (PCV 7)" />
-			</fromConcepts>
-		</conceptMapping>
-		<conceptMapping>
-			<toConcept codeSystem="2.16.840.1.113883.3.795.12.1.1"
-				codeSystemName="OpenCDS concepts" code="ICE995"
-				displayName="Disease Immunity Focus (Measles)" />
-			<fromConcepts codeSystem="2.16.840.1.113883.6.103" codeSystemName="ICD-9-CM" displayName="ICE3 Disease Immunity Focus (ICD-9-CM)">
-				<concept code="055.9" displayName="Measles without mention of complication" />
-			</fromConcepts>
-			<fromConcepts codeSystem="2.16.840.1.113883.6.90" codeSystemName="ICD-10-CM" displayName="ICE Disease Immunity Focus (ICD-10-CM)">
-				<concept code="B05.9" displayName="Measles without complication" />
-			</fromConcepts>
-			<fromConcepts codeSystem="2.16.840.1.113883.6.96" codeSystemName="SNOMED-CT" displayName="ICE Disease Immunity Focus (SNOMED-CT)">
-				<concept code="371111005" displayName="Serology confirmed measles"/>
-			</fromConcepts>			
-		</conceptMapping>
-		<conceptMapping>
-			<toConcept codeSystem="2.16.840.1.113883.3.795.12.1.1"
-				codeSystemName="OpenCDS concepts" code="ICE102" displayName="DTP-Hib-HepB" />
-			<fromConcepts codeSystem="2.16.840.1.113883.12.292"
-				codeSystemName="Vaccines administered (CVX)" displayName="DTP-Hib-HepB">
-				<concept code="102" displayName="DTP-Hib-HepB" />
-			</fromConcepts>
-		</conceptMapping>
-		<conceptMapping>
-			<toConcept codeSystem="2.16.840.1.113883.3.795.12.1.1"
-				codeSystemName="OpenCDS concepts" code="ICE133" displayName="Pneumococcal Conjugate NOS" />
-			<fromConcepts codeSystem="2.16.840.1.113883.12.292"
-				codeSystemName="Vaccines administered (CVX)" displayName="Pneumococcal Conjugate 13 valent (PCV 13)">
-				<concept code="133" displayName="Pneumococcal Conjugate 13 valent (PCV 13)" />
-			</fromConcepts>
-		</conceptMapping>
-		<conceptMapping>
-			<toConcept codeSystem="2.16.840.1.113883.3.795.12.1.1"
-				codeSystemName="OpenCDS concepts" code="ICE215" displayName="Pneumococcal conjugate PCV15" />
-			<fromConcepts codeSystem="2.16.840.1.113883.12.292"
-				codeSystemName="Vaccines administered (CVX)" displayName="Pneumococcal conjugate PCV15">
-				<concept code="215" displayName="Pneumococcal conjugate PCV15" />
-			</fromConcepts>
-		</conceptMapping>
-		<conceptMapping>
-			<toConcept codeSystem="2.16.840.1.113883.3.795.12.1.1"
-				codeSystemName="OpenCDS concepts" code="ICE216" displayName="Pneumococcal conjugate PCV20" />
-			<fromConcepts codeSystem="2.16.840.1.113883.12.292"
-				codeSystemName="Vaccines administered (CVX)" displayName="Pneumococcal conjugate PCV20">
-				<concept code="216" displayName="Pneumococcal conjugate PCV20" />
-			</fromConcepts>
-		</conceptMapping>
-		<conceptMapping>
-			<toConcept codeSystem="2.16.840.1.113883.3.795.12.1.1"
-				codeSystemName="OpenCDS concepts" code="ICE43" displayName="HepB adult &gt;= 20yrs" />
-			<fromConcepts codeSystem="2.16.840.1.113883.12.292"
-				codeSystemName="Vaccines administered (CVX)" displayName="HepB adult &gt;= 20yrs">
-				<concept code="43" displayName="HepB adult &gt;= 20yrs" />
-			</fromConcepts>
-		</conceptMapping>
-		<conceptMapping>
-			<toConcept codeSystem="2.16.840.1.113883.3.795.12.1.1"
-				codeSystemName="OpenCDS concepts" code="ICE114"
-				displayName="Meningococcal MCV4P (Menactra)" />
-			<fromConcepts codeSystem="2.16.840.1.113883.12.292"
-				codeSystemName="Vaccines administered (CVX)" displayName="Meningococcal MCV4P (Menactra)">
-				<concept code="114" displayName="Meningococcal MCV4P (Menactra)" />
-			</fromConcepts>
-		</conceptMapping>
-		<conceptMapping>
-			<toConcept codeSystem="2.16.840.1.113883.3.795.12.1.1"
-				codeSystemName="OpenCDS concepts" code="ICE08" displayName="HepB peds &lt;20yrs" />
-			<fromConcepts codeSystem="2.16.840.1.113883.12.292"
-				codeSystemName="Vaccines administered (CVX)" displayName="HepB peds &lt; 20yrs">
-				<concept code="08" displayName="HepB peds &lt; 20yrs" />
-			</fromConcepts>
-		</conceptMapping>
-		<conceptMapping>
-			<toConcept codeSystem="2.16.840.1.113883.3.795.12.1.1"
-				codeSystemName="OpenCDS concepts" code="ICE135"
-				displayName="influenza, high dose, seasonal" />
-			<fromConcepts codeSystem="2.16.840.1.113883.12.292"
-				codeSystemName="Vaccines administered (CVX)" displayName="influenza, high dose, seasonal">
-				<concept code="135" displayName="influenza, high dose, seasonal" />
-			</fromConcepts>
-		</conceptMapping>
-		<conceptMapping>
-			<toConcept codeSystem="2.16.840.1.113883.3.795.12.1.1"
-				codeSystemName="OpenCDS concepts" code="ICE22"
-				displayName="DTP-Hib (Tetramune; OmniHib-DTP)" />
-			<fromConcepts codeSystem="2.16.840.1.113883.12.292"
-				codeSystemName="Vaccines administered (CVX)" displayName="DTP-Hib (Tetramune; OmniHib-DTP)">
-				<concept code="22" displayName="DTP-Hib (Tetramune; OmniHib-DTP)" />
-			</fromConcepts>
-		</conceptMapping>
-		<conceptMapping>
-			<toConcept codeSystem="2.16.840.1.113883.3.795.12.1.1"
-				codeSystemName="OpenCDS concepts" code="ICE119"
-				displayName="Rotavirus RV1 (Rotarix, 2 dose)" />
-			<fromConcepts codeSystem="2.16.840.1.113883.12.292"
-				codeSystemName="Vaccines administered (CVX)" displayName="Rotavirus RV1 (Rotarix, 2 dose)">
-				<concept code="119" displayName="Rotavirus RV1 (Rotarix, 2 dose)" />
-			</fromConcepts>
-		</conceptMapping>
-		<conceptMapping>
-			<toConcept codeSystem="2.16.840.1.113883.3.795.12.1.1"
-				codeSystemName="OpenCDS concepts" code="ICE161"
-				displayName="influenza, injectable, quadrivalent, preservative free" />
-			<fromConcepts codeSystem="2.16.840.1.113883.12.292"
-				codeSystemName="Vaccines administered (CVX)"
-				displayName="Influenza, injectable, quadrivalent, preservative free, pediatric">
-				<concept code="161"
-					displayName="Influenza, injectable, quadrivalent, preservative free, pediatric" />
-			</fromConcepts>
-		</conceptMapping>
-		<conceptMapping>
-			<toConcept codeSystem="2.16.840.1.113883.3.795.12.1.1"
-				codeSystemName="OpenCDS concepts" code="ICE166"
-				displayName="influenza, injectable, quadrivalent, preservative free" />
-			<fromConcepts codeSystem="2.16.840.1.113883.12.292"
-				codeSystemName="Vaccines administered (CVX)"
-				displayName="Influenza, injectable, quadrivalent, preservative free, pediatric">
-				<concept code="166"
-					displayName="Influenza, intradermal, quadrivalent, preservative free, injectable" />
-			</fromConcepts>
-		</conceptMapping>		
-		<conceptMapping>
-			<toConcept codeSystem="2.16.840.1.113883.3.795.12.1.1"
-				codeSystemName="OpenCDS concepts" code="ICE168"
-				displayName="Seasonal trivalent influenza vaccine, adjuvanted, preservative free" />
-			<fromConcepts codeSystem="2.16.840.1.113883.12.292"
-				codeSystemName="Vaccines administered (CVX)"
-				displayName="Seasonal trivalent influenza vaccine, adjuvanted, preservative free ">
-				<concept code="168"
-					displayName="Seasonal trivalent influenza vaccine, adjuvanted, preservative free" />
-			</fromConcepts>
-		</conceptMapping>
-		<conceptMapping>
-			<toConcept codeSystem="2.16.840.1.113883.3.795.12.1.1"
-				codeSystemName="OpenCDS concepts" code="ICE170" displayName="DTaP-IPV-Hib" />
-			<fromConcepts codeSystem="2.16.840.1.113883.12.292"
-				codeSystemName="Vaccines administered (CVX)" displayName="DTaP-IPV-Hib">
-				<concept code="170" displayName="DTaP-IPV-Hib" />
-			</fromConcepts>
-		</conceptMapping>
-		<conceptMapping>
-			<toConcept codeSystem="2.16.840.1.113883.3.795.12.1.1"
-				codeSystemName="OpenCDS concepts" code="ICE171"	displayName="Influenza, injectable, Madin Darby Canine Kidney, preservative free, quadrivalent" />
-			<fromConcepts codeSystem="2.16.840.1.113883.12.292"
-				codeSystemName="Vaccines administered (CVX)" displayName="Influenza, injectable, Madin Darby Canine Kidney, preservative free, quadrivalent">
-				<concept code="171"	displayName="Influenza, injectable, Madin Darby Canine Kidney, preservative free, quadrivalent" />
-			</fromConcepts>
-		</conceptMapping>		
-		<conceptMapping>
-			<toConcept codeSystem="2.16.840.1.113883.3.795.12.1.1"
-				codeSystemName="OpenCDS concepts" code="ICE118" displayName="HPV Bivalent (Cervarix)" />
-			<fromConcepts codeSystem="2.16.840.1.113883.12.292"
-				codeSystemName="Vaccines administered (CVX)" displayName="HPV Bivalent (Cervarix)">
-				<concept code="118" displayName="HPV Bivalent (Cervarix)" />
-			</fromConcepts>
-		</conceptMapping>
-		<conceptMapping>
-			<toConcept codeSystem="2.16.840.1.113883.3.795.12.1.1"
-				codeSystemName="OpenCDS concepts" code="ICE165" displayName="HPV9" />
-			<fromConcepts codeSystem="2.16.840.1.113883.12.292"
-				codeSystemName="Vaccines administered (CVX)" displayName="CVX">
-				<concept code="165" displayName="HPV9" />
-			</fromConcepts>
-		</conceptMapping>
-		<conceptMapping>
-			<toConcept codeSystem="2.16.840.1.113883.3.795.12.1.1"
-				codeSystemName="OpenCDS concepts" code="ICE48" displayName="Hib-PRP-T (ActHIB, Hiberix)" />
-			<fromConcepts codeSystem="2.16.840.1.113883.12.292"
-				codeSystemName="Vaccines administered (CVX)" displayName="Hib-PRP-T">
-				<concept code="48" displayName="Hib-PRP-T" />
-			</fromConcepts>
-		</conceptMapping>
-		<conceptMapping>
-			<toConcept codeSystem="2.16.840.1.113883.3.795.12.1.1"
-				codeSystemName="OpenCDS concepts" code="ICE44" displayName="HepB Dialysis" />
-			<fromConcepts codeSystem="2.16.840.1.113883.12.292"
-				codeSystemName="Vaccines administered (CVX)" displayName="HepB Dialysis">
-				<concept code="44" displayName="HepB Dialysis" />
-			</fromConcepts>
-		</conceptMapping>
-		<conceptMapping>
-			<toConcept codeSystem="2.16.840.1.113883.3.795.12.1.1"
-				codeSystemName="OpenCDS concepts" code="ICE104" displayName="HepA-HepB (Twinrix)" />
-			<fromConcepts codeSystem="2.16.840.1.113883.12.292"
-				codeSystemName="Vaccines administered (CVX)" displayName="HepA-HepB (Twinrix)">
-				<concept code="104" displayName="HepA-HepB (Twinrix)" />
-			</fromConcepts>
-		</conceptMapping>
-		<conceptMapping>
-			<toConcept codeSystem="2.16.840.1.113883.3.795.12.1.1"
-				codeSystemName="OpenCDS concepts" code="ICE153"
-				displayName="influenza, injectable, MDCK, preservative free" />
-			<fromConcepts codeSystem="2.16.840.1.113883.12.292"
-				codeSystemName="Vaccines administered (CVX)" displayName="influenza, injectable, MDCK, preservative free">
-				<concept code="153"
-					displayName="influenza, injectable, MDCK, preservative free" />
-			</fromConcepts>
-		</conceptMapping>
-		<conceptMapping>
-			<toConcept codeSystem="2.16.840.1.113883.3.795.12.1.1"
-				codeSystemName="OpenCDS concepts" code="ICE83" displayName="HepA peds/adol 2 dose" />
-			<fromConcepts codeSystem="2.16.840.1.113883.12.292"
-				codeSystemName="Vaccines administered (CVX)" displayName="HepA ped/adol 2 dose">
-				<concept code="83" displayName="HepA ped/adol 2 dose" />
-			</fromConcepts>
-		</conceptMapping>
-		<conceptMapping>
-			<toConcept codeSystem="2.16.840.1.113883.3.795.12.1.1"
-				codeSystemName="OpenCDS concepts" code="ICE126"
-				displayName="Novel influenza-H1N1-09, preservative-free" />
-			<fromConcepts codeSystem="2.16.840.1.113883.12.292"
-				codeSystemName="Vaccines administered (CVX)" displayName="Novel influenza-H1N1-09, preservative-free">
-				<concept code="126" displayName="Novel influenza-H1N1-09, preservative-free" />
-			</fromConcepts>
-		</conceptMapping>
-		<conceptMapping>
-			<toConcept codeSystem="2.16.840.1.113883.3.795.12.1.1"
-				codeSystemName="OpenCDS concepts" code="ICE152" displayName="Pneumococcal Conjugate NOS" />
-			<fromConcepts codeSystem="2.16.840.1.113883.12.292"
-				codeSystemName="Vaccines administered (CVX)" displayName="Pneumococcal Conjugate NOS">
-				<concept code="152" displayName="Pneumococcal Conjugate NOS" />
-			</fromConcepts>
-		</conceptMapping>
-		<conceptMapping>
-			<toConcept codeSystem="2.16.840.1.113883.3.795.12.1.1"
-				codeSystemName="OpenCDS concepts" code="ICE158"
-				displayName="influenza, injectable, quadrivalent, preservative free" />
-			<fromConcepts codeSystem="2.16.840.1.113883.12.292"
-				codeSystemName="Vaccines administered (CVX)" displayName="Influenza-IIV4, IM (over 3yrs)">
-				<concept code="158" displayName="Influenza-IIV4, IM (over 3yrs)" />
-			</fromConcepts>
-		</conceptMapping>
-		<conceptMapping>
-			<toConcept codeSystem="2.16.840.1.113883.3.795.12.1.1"
-				codeSystemName="OpenCDS concepts" code="ICE05" displayName="Measles" />
-			<fromConcepts codeSystem="2.16.840.1.113883.12.292"
-				codeSystemName="Vaccines administered (CVX)" displayName="Measles">
-				<concept code="05" displayName="Measles" />
-			</fromConcepts>
-		</conceptMapping>
-		<conceptMapping>
-			<toConcept codeSystem="2.16.840.1.113883.3.795.12.1.1"
-				codeSystemName="OpenCDS concepts" code="ICE15" displayName="Influenza, split" />
-			<fromConcepts codeSystem="2.16.840.1.113883.12.292"
-				codeSystemName="Vaccines administered (CVX)" displayName="Influenza, split">
-				<concept code="15" displayName="Influenza, split" />
-			</fromConcepts>
-		</conceptMapping>
-		<conceptMapping>
-			<toConcept codeSystem="2.16.840.1.113883.3.795.12.1.1"
-				codeSystemName="OpenCDS concepts" code="ICE03" displayName="MMR" />
-			<fromConcepts codeSystem="2.16.840.1.113883.12.292"
-				codeSystemName="Vaccines administered (CVX)" displayName="MMR">
-				<concept code="03" displayName="MMR" />
-			</fromConcepts>
-		</conceptMapping>
-		<conceptMapping>
-			<toConcept codeSystem="2.16.840.1.113883.3.795.12.1.1"
-				codeSystemName="OpenCDS concepts" code="ICE51" displayName="Hib-HepB (Comvax)" />
-			<fromConcepts codeSystem="2.16.840.1.113883.12.292"
-				codeSystemName="Vaccines administered (CVX)" displayName="Hib-HepB (Comvax)">
-				<concept code="51" displayName="Hib-HepB (Comvax)" />
-			</fromConcepts>
-		</conceptMapping>
-		<conceptMapping>
-			<toConcept codeSystem="2.16.840.1.113883.3.795.12.1.1"
-				codeSystemName="OpenCDS concepts" code="ICE31" displayName="HepA pediatric NOS" />
-			<fromConcepts codeSystem="2.16.840.1.113883.12.292"
-				codeSystemName="Vaccines administered (CVX)" displayName="HepA pediatric NOS">
-				<concept code="31" displayName="HepA pediatric NOS" />
-			</fromConcepts>
-		</conceptMapping>
-		<conceptMapping>
-			<toConcept codeSystem="2.16.840.1.113883.3.795.12.1.1"
-				codeSystemName="OpenCDS concepts" code="ICE144"
-				displayName="influenza, seasonal, intradermal, preservative free" />
-			<fromConcepts codeSystem="2.16.840.1.113883.12.292"
-				codeSystemName="Vaccines administered (CVX)" displayName="influenza, seasonal, intradermal, preservative free">
-				<concept code="144"
-					displayName="influenza, seasonal, intradermal, preservative free" />
-			</fromConcepts>
-		</conceptMapping>
-		<conceptMapping>
-			<toConcept codeSystem="2.16.840.1.113883.3.795.12.1.1"
-				codeSystemName="OpenCDS concepts" code="ICE137" displayName="HPV NOS" />
-			<fromConcepts codeSystem="2.16.840.1.113883.12.292"
-				codeSystemName="Vaccines administered (CVX)" displayName="HPV NOS">
-				<concept code="137" displayName="HPV NOS" />
-			</fromConcepts>
-		</conceptMapping>
-		<conceptMapping>
-			<toConcept codeSystem="2.16.840.1.113883.3.795.12.1.1"
-				codeSystemName="OpenCDS concepts" code="ICE128"
-				displayName="Novel Influenza-H1N1-09, all formulations" />
-			<fromConcepts codeSystem="2.16.840.1.113883.12.292"
-				codeSystemName="Vaccines administered (CVX)" displayName="Novel Influenza-H1N1-09, all formulations">
-				<concept code="128" displayName="Novel Influenza-H1N1-09, all formulations" />
-			</fromConcepts>
-		</conceptMapping>
-		<conceptMapping>
-			<toConcept codeSystem="2.16.840.1.113883.3.795.12.1.1"
-				codeSystemName="OpenCDS concepts" code="ICE85" displayName="HepA NOS" />
-			<fromConcepts codeSystem="2.16.840.1.113883.12.292"
-				codeSystemName="Vaccines administered (CVX)" displayName="HepA NOS">
-				<concept code="85" displayName="HepA NOS" />
-			</fromConcepts>
-		</conceptMapping>
-		<conceptMapping>
-			<toConcept codeSystem="2.16.840.1.113883.3.795.12.1.1"
-				codeSystemName="OpenCDS concepts" code="ICEIVM201"
-				displayName="Immunization-vaccination management" />
-			<fromConcepts codeSystem="2.16.840.1.113883.6.5"
-				codeSystemName="SNOMED" displayName="Immunization/vaccination management (procedure)">
-				<concept code="384810002"
-					displayName="Immunization/vaccination management (procedure)" />
-			</fromConcepts>
-		</conceptMapping>
-		<conceptMapping>
-			<toConcept codeSystem="2.16.840.1.113883.3.795.12.1.1"
-				codeSystemName="OpenCDS concepts" code="ICE125"
-				displayName="Novel Influenza-H1N1-09, nasal" />
-			<fromConcepts codeSystem="2.16.840.1.113883.12.292"
-				codeSystemName="Vaccines administered (CVX)" displayName="Novel Influenza-H1N1-09, nasal">
-				<concept code="125" displayName="Novel Influenza-H1N1-09, nasal" />
-			</fromConcepts>
-		</conceptMapping>
-		<conceptMapping>
-			<toConcept codeSystem="2.16.840.1.113883.3.795.12.1.1"
-				codeSystemName="OpenCDS concepts" code="ICE46" displayName="Hib-PRP-D (ProHIBIT)" />
-			<fromConcepts codeSystem="2.16.840.1.113883.12.292"
-				codeSystemName="Vaccines administered (CVX)" displayName="Hib-PRP-D (ProHIBIT)">
-				<concept code="46" displayName="Hib-PRP-D (ProHIBIT)" />
-			</fromConcepts>
-		</conceptMapping>
-		<conceptMapping>
-			<toConcept codeSystem="2.16.840.1.113883.3.795.12.1.1"
-				codeSystemName="OpenCDS concepts" code="ICE990" displayName="Disease Immunity Focus" />
-			<fromConcepts codeSystem="2.16.840.1.113883.6.103"
-				codeSystemName="ICE3 Disease Immunity Focus" displayName="Hib">
-				<concept code="482.2" displayName="Hib" />
-			</fromConcepts>
-		</conceptMapping>
-		<conceptMapping>
-			<toConcept codeSystem="2.16.840.1.113883.3.795.12.1.1"
-				codeSystemName="OpenCDS concepts" code="ICE1011" displayName="Disease Immunity Focus" />
-			<fromConcepts codeSystem="2.16.840.1.113883.6.103"
-				codeSystemName="ICE3 Disease Immunity Focus" displayName="Zoster">
-				<concept code="053.9" displayName="Zoster" />
-			</fromConcepts>
-		</conceptMapping>
-		<!-- 
-		<conceptMapping>
-			<toConcept codeSystem="2.16.840.1.113883.3.795.12.1.1" codeSystemName="OpenCDS concepts" code="ICE07989" displayName="Coronavirus (unspecified)" />
-			<fromConcepts codeSystem="2.16.840.1.113883.6.103" codeSystemName="ICD-9-CM" displayName="ICD-9-CM">
-				<concept code="079.89" displayName="Coronavirus (unspecified)" />
-			</fromConcepts>
-		</conceptMapping>
-		-->
-		<conceptMapping>
-			<toConcept codeSystem="2.16.840.1.113883.3.795.12.1.1"
-				codeSystemName="OpenCDS concepts" code="ICE996"
-				displayName="Disease Immunity Focus (HepA)" />
-			<fromConcepts codeSystem="2.16.840.1.113883.6.103" codeSystemName="ICD-9-CM" displayName="ICE3 Disease Immunity Focus (ICD-9-CM)">
-				<concept code="070.1" displayName="Viral hepatitis A without mention of hepatic coma" />
-			</fromConcepts>
-			<fromConcepts codeSystem="2.16.840.1.113883.6.90" codeSystemName="ICD-10-CM" displayName="ICE Disease Immunity Focus (ICD-10-CM)">
-				<concept code="B15.9" displayName="Hepatitis A without hepatic coma applicable to Hepatitis A (acute)(viral) NOS" />
-			</fromConcepts>
-			<fromConcepts codeSystem="2.16.840.1.113883.6.96" codeSystemName="SNOMED-CT" displayName="ICE Disease Immunity Focus (SNOMED-CT)">
-				<concept code="278971009" displayName="Serology confirmed hepatitis A"/>
-			</fromConcepts>
-		</conceptMapping>
-		<conceptMapping>
-			<toConcept codeSystem="2.16.840.1.113883.3.795.12.1.1" codeSystemName="OpenCDS concepts" code="ICE994" displayName="Disease Immunity Focus (Mumps)" />
-			<fromConcepts codeSystem="2.16.840.1.113883.6.103" codeSystemName="ICD-9-CM" displayName="ICE3 Disease Immunity Focus (ICD-9-CM)">
-				<concept code="072.9" displayName="Mumps without mention of complication" />
-			</fromConcepts>
-			<fromConcepts codeSystem="2.16.840.1.113883.6.90" codeSystemName="ICD-10-CM" displayName="ICE Disease Immunity Focus (ICD-10-CM)">
-				<concept code="B26.9" displayName="Mumps without complication" />
-			</fromConcepts>
-			<fromConcepts codeSystem="2.16.840.1.113883.6.96" codeSystemName="SNOMED-CT" displayName="ICE Disease Immunity Focus (SNOMED-CT)">
-				<concept code="371112003" displayName="Serology confirmed mumps"/>
-			</fromConcepts>			
-		</conceptMapping>
-		<conceptMapping>
-			<toConcept codeSystem="2.16.840.1.113883.3.795.12.1.1"
-				codeSystemName="OpenCDS concepts" code="ICE140"
-				displayName="influenza, seasonal, injectable, preservative free" />
-			<fromConcepts codeSystem="2.16.840.1.113883.12.292"
-				codeSystemName="Vaccines administered (CVX)" displayName="influenza, seasonal, injectable, preservative free">
-				<concept code="140"
-					displayName="influenza, seasonal, injectable, preservative free" />
-			</fromConcepts>
-		</conceptMapping>
-		<conceptMapping>
-			<toConcept codeSystem="2.16.840.1.113883.3.795.12.1.1"
-				codeSystemName="OpenCDS concepts" code="C30" displayName="Male" />
-			<fromConcepts codeSystem="2.16.840.1.113883.5.1"
-				codeSystemName="HL7 administrative gender" displayName="Male">
-				<concept code="M" displayName="Male" />
-			</fromConcepts>
-		</conceptMapping>
-		<conceptMapping>
-			<toConcept codeSystem="2.16.840.1.113883.3.795.12.1.1"
-				codeSystemName="OpenCDS concepts" code="ICE62" displayName="HPV Quadrivalent (Gardasil)" />
-			<fromConcepts codeSystem="2.16.840.1.113883.12.292"
-				codeSystemName="Vaccines administered (CVX)" displayName="HPV Quadrivalent (Gardasil)">
-				<concept code="62" displayName="HPV Quadrivalent (Gardasil)" />
-			</fromConcepts>
-		</conceptMapping>
-		<conceptMapping>
-			<toConcept codeSystem="2.16.840.1.113883.3.795.12.1.1"
-				codeSystemName="OpenCDS concepts" code="ICE89"
-				displayName="Polio, unspecified formulation" />
-			<fromConcepts codeSystem="2.16.840.1.113883.12.292"
-				codeSystemName="Vaccines administered (CVX)" displayName="Polio Unspecified forumulation">
-				<concept code="89" displayName="Polio Unspecified forumulation" />
-			</fromConcepts>
-		</conceptMapping>
-		<conceptMapping>
-			<toConcept codeSystem="2.16.840.1.113883.3.795.12.1.1"
-				codeSystemName="OpenCDS concepts" code="ICE998" displayName="Disease Immunity Documented" />
-			<fromConcepts codeSystem="2.16.840.1.113883.3.795.12.100.8"
-				codeSystemName="ICE3 Disease Immunity Source" displayName="Disease Documented">
-				<concept code="DISEASE_DOCUMENTED" displayName="Disease Documented" />
-			</fromConcepts>
-		</conceptMapping>
-		<conceptMapping>
-			<toConcept codeSystem="2.16.840.1.113883.3.795.12.1.1"
-				codeSystemName="OpenCDS concepts" code="ICE1000" displayName="Proof of Immunity" />
-			<fromConcepts codeSystem="2.16.840.1.113883.3.795.12.100.8"
-				codeSystemName="ICE3 Disease Immunity Source" displayName="Proof of Immunity">
-				<concept code="PROOF_OF_IMMUNITY" displayName="Proof of Immunity" />
-			</fromConcepts>
-		</conceptMapping>
-		<conceptMapping>
-			<toConcept codeSystem="2.16.840.1.113883.3.795.12.1.1"
-				codeSystemName="OpenCDS concepts" code="ICE74" displayName="Rotavirus" />
-			<fromConcepts codeSystem="2.16.840.1.113883.12.292"
-				codeSystemName="Vaccines administered (CVX)" displayName="Rotavirus">
-				<concept code="74" displayName="Rotavirus" />
-			</fromConcepts>
-		</conceptMapping>
-		<conceptMapping>
-			<toConcept codeSystem="2.16.840.1.113883.3.795.12.1.1"
-				codeSystemName="OpenCDS concepts" code="ICE45" displayName="HepB NOS" />
-			<fromConcepts codeSystem="2.16.840.1.113883.12.292"
-				codeSystemName="Vaccines administered (CVX)" displayName="HepB NOS">
-				<concept code="45" displayName="HepB NOS" />
-			</fromConcepts>
-		</conceptMapping>
-		<conceptMapping>
-			<toConcept codeSystem="2.16.840.1.113883.3.795.12.1.1"
-				codeSystemName="OpenCDS concepts" code="ICE189" displayName="Hep B, adjuvanted" />
-			<fromConcepts codeSystem="2.16.840.1.113883.12.292"
-				codeSystemName="Vaccines administered (CVX)" displayName="Hep B, adjuvanted">
-				<concept code="189" displayName="Hep B, adjuvanted" />
-			</fromConcepts>
-		</conceptMapping>
-		<conceptMapping>
-			<toConcept codeSystem="2.16.840.1.113883.3.795.12.1.1"
-				codeSystemName="OpenCDS concepts" code="ICE198" displayName="DTP-Hep B-Hib, Pentavalent"/>
-			<fromConcepts codeSystem="2.16.840.1.113883.12.292"
-				codeSystemName="Vaccines administered (CVX)" displayName="DTP-Hep B-Hib, Pentavalent">
-				<concept code="198" displayName="Hep B, adjuvanted" />
-			</fromConcepts>
-		</conceptMapping>
-		<conceptMapping>
-			<toConcept codeSystem="2.16.840.1.113883.3.795.12.1.1"
-				codeSystemName="OpenCDS concepts" code="ICE220" displayName="HepB recombinant, 3-antigen, Al(OH)3" />
-			<fromConcepts codeSystem="2.16.840.1.113883.12.292"
-				codeSystemName="Vaccines administered (CVX)" displayName="HepB recombinant, 3-antigen, Al(OH)3">
-				<concept code="220" displayName="HepB recombinant, 3-antigen, Al(OH)3" />
-			</fromConcepts>
-		</conceptMapping>
-		<conceptMapping>
-			<toConcept codeSystem="2.16.840.1.113883.3.795.12.1.1"
-				codeSystemName="OpenCDS concepts" code="ICE94" displayName="MMR-Varicella" />
-			<fromConcepts codeSystem="2.16.840.1.113883.12.292"
-				codeSystemName="Vaccines administered (CVX)" displayName="MMR-Varicella">
-				<concept code="94" displayName="MMR-Varicella" />
-			</fromConcepts>
-		</conceptMapping>
-		<conceptMapping>
-			<toConcept codeSystem="2.16.840.1.113883.3.795.12.1.1"
-				codeSystemName="OpenCDS concepts" code="ICE50" displayName="DTaP-Hib (TriHiBit)" />
-			<fromConcepts codeSystem="2.16.840.1.113883.12.292"
-				codeSystemName="Vaccines administered (CVX)" displayName="DTaP-Hib (TriHiBit)">
-				<concept code="50" displayName="DTaP-Hib (TriHiBit)" />
-			</fromConcepts>
-		</conceptMapping>
-		<conceptMapping>
-			<toConcept codeSystem="2.16.840.1.113883.3.795.12.1.1"
-				codeSystemName="OpenCDS concepts" code="ICE109" displayName="Pneumococcal Conjugate NOS" />
-			<fromConcepts codeSystem="2.16.840.1.113883.12.292"
-				codeSystemName="Vaccines administered (CVX)" displayName="Pneumococcal Conjugate NOS">
-				<concept code="109" displayName="Pneumococcal Conjugate NOS" />
-			</fromConcepts>
-		</conceptMapping>
-		<conceptMapping>
-			<toConcept codeSystem="2.16.840.1.113883.3.795.12.1.1"
-				codeSystemName="OpenCDS concepts" code="ICE07" displayName="Mumps" />
-			<fromConcepts codeSystem="2.16.840.1.113883.12.292"
-				codeSystemName="Vaccines administered (CVX)" displayName="Mumps">
-				<concept code="07" displayName="Mumps" />
-			</fromConcepts>
-		</conceptMapping>
-		<conceptMapping>
-			<toConcept codeSystem="2.16.840.1.113883.3.795.12.1.1"
-				codeSystemName="OpenCDS concepts" code="ICE16" displayName="Influenza, whole" />
-			<fromConcepts codeSystem="2.16.840.1.113883.12.292"
-				codeSystemName="Vaccines administered (CVX)" displayName="Influenza, whole">
-				<concept code="16" displayName="Influenza, whole" />
-			</fromConcepts>
-		</conceptMapping>
-		<conceptMapping>
-			<toConcept codeSystem="2.16.840.1.113883.3.795.12.1.1"
-				codeSystemName="OpenCDS concepts" code="ICE21" displayName="Varicella" />
-			<fromConcepts codeSystem="2.16.840.1.113883.12.292"
-				codeSystemName="Vaccines administered (CVX)" displayName="Varicella">
-				<concept code="21" displayName="Varicella" />
-			</fromConcepts>
-		</conceptMapping>
-		<conceptMapping>
-			<toConcept codeSystem="2.16.840.1.113883.3.795.12.1.1"
-				codeSystemName="OpenCDS concepts" code="ICE33"
-				displayName="Pneumococcal Polysaccharide 23 Valent" />
-			<fromConcepts codeSystem="2.16.840.1.113883.12.292"
-				codeSystemName="Vaccines administered (CVX)" displayName="Pneumococcal Polysaccharide 23 Valent">
-				<concept code="33" displayName="Pneumococcal Polysaccharide 23 Valent" />
-			</fromConcepts>
-		</conceptMapping>
-		<conceptMapping>
-			<toConcept codeSystem="2.16.840.1.113883.3.795.12.1.1"
-				codeSystemName="OpenCDS concepts" code="ICE155"
-				displayName="influenza, recombinant, injectable, preservative free" />
-			<fromConcepts codeSystem="2.16.840.1.113883.12.292"
-				codeSystemName="Vaccines administered (CVX)"
-				displayName="nfluenza, recombinant, injectable, preservative free">
-				<concept code="155"
-					displayName="nfluenza, recombinant, injectable, preservative free" />
-			</fromConcepts>
-		</conceptMapping>
-		<conceptMapping>
-			<toConcept codeSystem="2.16.840.1.113883.3.795.12.1.1"
-				codeSystemName="OpenCDS concepts" code="ICE136"
-				displayName="Meningococcal MCV4O (Menveo)" />
-			<fromConcepts codeSystem="2.16.840.1.113883.12.292"
-				codeSystemName="Vaccines administered (CVX)" displayName="Meningococcal MCV4O (Menveo)">
-				<concept code="136" displayName="Meningococcal MCV4O (Menveo)" />
-			</fromConcepts>
-		</conceptMapping>
-		<conceptMapping>
-			<toConcept codeSystem="2.16.840.1.113883.3.795.12.1.1"
-				codeSystemName="OpenCDS concepts" code="ICE130" displayName="DTaP/IPV" />
-			<fromConcepts codeSystem="2.16.840.1.113883.12.292"
-				codeSystemName="Vaccines administered (CVX)" displayName="DTaP/IPV">
-				<concept code="130" displayName="DTaP/IPV" />
-			</fromConcepts>
-		</conceptMapping>
-		<conceptMapping>
-			<toConcept codeSystem="2.16.840.1.113883.3.795.12.1.1"
-				codeSystemName="OpenCDS concepts" code="ICE148"
-				displayName="Mening C&amp;Y-Hib PRP-T (Menhibrix)" />
-			<fromConcepts codeSystem="2.16.840.1.113883.12.292"
-				codeSystemName="Vaccines administered (CVX)" displayName="Meningococcal C/Y-HIB PRP (Menhibrix)">
-				<concept code="148" displayName="Meningococcal C/Y-HIB PRP (Menhibrix)" />
-			</fromConcepts>
-		</conceptMapping>
-		<conceptMapping>
-			<toConcept codeSystem="2.16.840.1.113883.3.795.12.1.1"
-				codeSystemName="OpenCDS concepts" code="ICE223"
-				displayName="Immunization Recommended (Due Now)" />
-			<fromConcepts codeSystem="2.16.840.1.113883.3.795.12.100.6"
-				codeSystemName="ICE3 Immunization Recommendation Reason"
-				displayName="Due Now">
-				<concept code="DUE_NOW" displayName="Due Now" />
-			</fromConcepts>
-		</conceptMapping>
-		<conceptMapping>
-			<toConcept codeSystem="2.16.840.1.113883.3.795.12.1.1"
-				codeSystemName="OpenCDS concepts" code="ICE110" displayName="DTaP-Hep B-IPV" />
-			<fromConcepts codeSystem="2.16.840.1.113883.12.292"
-				codeSystemName="Vaccines administered (CVX)" displayName="DTaP-Hep B-IPV">
-				<concept code="110" displayName="DTaP-Hep B-IPV" />
-			</fromConcepts>
-		</conceptMapping>
-		<conceptMapping>
-			<toConcept codeSystem="2.16.840.1.113883.3.795.12.1.1"
-				codeSystemName="OpenCDS concepts" code="ICE38" displayName="Mumps/Rubella" />
-			<fromConcepts codeSystem="2.16.840.1.113883.12.292"
-				codeSystemName="Vaccines administered (CVX)" displayName="Mumps/Rubella">
-				<concept code="38" displayName="Mumps/Rubella" />
-			</fromConcepts>
-		</conceptMapping>
-		<conceptMapping>
-			<toConcept codeSystem="2.16.840.1.113883.3.795.12.1.1"
-				codeSystemName="OpenCDS concepts" code="ICE116"
-				displayName="Rotavirus RV5 (RotaTeq, 3 dose)" />
-			<fromConcepts codeSystem="2.16.840.1.113883.12.292"
-				codeSystemName="Vaccines administered (CVX)" displayName="Rotavirus RV5 (RotaTeq, 3 dose)">
-				<concept code="116" displayName="Rotavirus RV5 (RotaTeq, 3 dose)" />
-			</fromConcepts>
-		</conceptMapping>
-		<conceptMapping>
-			<toConcept codeSystem="2.16.840.1.113883.3.795.12.1.1"
-				codeSystemName="OpenCDS concepts" code="ICE47" displayName="Hib-HbOC (HibTITER)" />
-			<fromConcepts codeSystem="2.16.840.1.113883.12.292"
-				codeSystemName="Vaccines administered (CVX)" displayName="Hib-HbOC">
-				<concept code="47" displayName="Hib-HbOC" />
-			</fromConcepts>
-		</conceptMapping>
-		<conceptMapping>
-			<toConcept codeSystem="2.16.840.1.113883.3.795.12.1.1"
-				codeSystemName="OpenCDS concepts" code="ICE120" displayName="DTaP-Hib (PRP-T)-IPV" />
-			<fromConcepts codeSystem="2.16.840.1.113883.12.292"
-				codeSystemName="Vaccines administered (CVX)" displayName="DTaP-Hib (PRP-T)-IPV">
-				<concept code="120" displayName="DTaP-Hib (PRP-T)-IPV" />
-			</fromConcepts>
-		</conceptMapping>
-		<conceptMapping>
-			<toConcept codeSystem="2.16.840.1.113883.3.795.12.1.1"
-				codeSystemName="OpenCDS concepts" code="ICE120" displayName="DT-IPV adsorbed Non-US" />
-			<fromConcepts codeSystem="2.16.840.1.113883.12.292"
-				codeSystemName="Vaccines administered (CVX)" displayName="DT-IPV adsorbed Non-US">
-				<concept code="195" displayName="DT-IPV adsorbed Non-US" />
-			</fromConcepts>
-		</conceptMapping>
-		<conceptMapping>
-			<toConcept codeSystem="2.16.840.1.113883.3.795.12.1.1"
-				codeSystemName="OpenCDS concepts" code="ICE991"
-				displayName="Disease Immunity Focus (Rotavirus)" />
-			<fromConcepts codeSystem="2.16.840.1.113883.6.103"
-				codeSystemName="ICE3 Disease Immunity Focus" displayName="Rotavirus">
-				<concept code="008.61" displayName="Rotavirus" />
-			</fromConcepts>
-		</conceptMapping>
-		<conceptMapping>
-			<toConcept codeSystem="2.16.840.1.113883.3.795.12.1.1"
-				codeSystemName="OpenCDS concepts" code="ICE151"
-				displayName="influenza nasal, unspecified formulation" />
-			<fromConcepts codeSystem="2.16.840.1.113883.12.292"
-				codeSystemName="Vaccines administered (CVX)" displayName="influenza nasal, unspecified formulation">
-				<concept code="151" displayName="influenza nasal, unspecified formulation" />
-			</fromConcepts>
-		</conceptMapping>
-		<conceptMapping>
-			<toConcept codeSystem="2.16.840.1.113883.3.795.12.1.1"
-				codeSystemName="OpenCDS concepts" code="C31" displayName="Female" />
-			<fromConcepts codeSystem="2.16.840.1.113883.5.1"
-				codeSystemName="HL7 administrative gender" displayName="Female">
-				<concept code="F" displayName="Female" />
-			</fromConcepts>
-		</conceptMapping>
-		<conceptMapping>
-			<toConcept codeSystem="2.16.840.1.113883.3.795.12.1.1"
-				codeSystemName="OpenCDS concepts" code="ICE150"
-				displayName="influenza, injectable, quadrivalent, preservative free" />
-			<fromConcepts codeSystem="2.16.840.1.113883.12.292"
-				codeSystemName="Vaccines administered (CVX)"
-				displayName="influenza, injectable, quadrivalent, preservative free">
-				<concept code="150"
-					displayName="influenza, injectable, quadrivalent, preservative free" />
-			</fromConcepts>
-		</conceptMapping>
-		<conceptMapping>
-			<toConcept codeSystem="2.16.840.1.113883.3.795.12.1.1"
-				codeSystemName="OpenCDS concepts" code="ICE149"
-				displayName="influenza, live, intranasal, quadrivalent" />
-			<fromConcepts codeSystem="2.16.840.1.113883.12.292"
-				codeSystemName="Vaccines administered (CVX)" displayName="influenza, live, intranasal, quadrivalent">
-				<concept code="149" displayName="influenza, live, intranasal, quadrivalent" />
-			</fromConcepts>
-		</conceptMapping>
-		<conceptMapping>
-			<toConcept codeSystem="2.16.840.1.113883.3.795.12.1.1"
-				codeSystemName="OpenCDS concepts" code="ICE52" displayName="HepA adult" />
-			<fromConcepts codeSystem="2.16.840.1.113883.12.292"
-				codeSystemName="Vaccines administered (CVX)" displayName="HepA adult">
-				<concept code="52" displayName="HepA adult" />
-			</fromConcepts>
-		</conceptMapping>
-		<conceptMapping>
-			<toConcept codeSystem="2.16.840.1.113883.3.795.12.1.1"
-				codeSystemName="OpenCDS concepts" code="ICE02" displayName="OPV" />
-			<fromConcepts codeSystem="2.16.840.1.113883.12.292"
-				codeSystemName="Vaccines administered (CVX)" displayName="OPV">
-				<concept code="02" displayName="OPV" />
-			</fromConcepts>
-		</conceptMapping>
-		<conceptMapping>
-			<toConcept codeSystem="2.16.840.1.113883.3.795.12.1.1"
-				codeSystemName="OpenCDS concepts" code="ICE178" displayName="OPV bivalent" />
-			<fromConcepts codeSystem="2.16.840.1.113883.12.292"
-				codeSystemName="Vaccines administered (CVX)" displayName="OPV bivalent">
-				<concept code="178" displayName="OPV bivalent" />
-			</fromConcepts>
-		</conceptMapping>
-		<conceptMapping>
-			<toConcept codeSystem="2.16.840.1.113883.3.795.12.1.1"
-				codeSystemName="OpenCDS concepts" code="ICE179" displayName="OPV, monovalent, unspecified" />
-			<fromConcepts codeSystem="2.16.840.1.113883.12.292"
-				codeSystemName="Vaccines administered (CVX)" displayName="OPV, monovalent, unspecified">
-				<concept code="179" displayName="OPV, monovalent, unspecified" />
-			</fromConcepts>
-		</conceptMapping>
-		<conceptMapping>
-			<toConcept codeSystem="2.16.840.1.113883.3.795.12.1.1"
-				codeSystemName="OpenCDS concepts" code="ICE182" displayName="OPV, Unspecified" />
-			<fromConcepts codeSystem="2.16.840.1.113883.12.292"
-				codeSystemName="Vaccines administered (CVX)" displayName="OPV, Unspecified">
-				<concept code="182" displayName="OPV" />
-			</fromConcepts>
-		</conceptMapping>
-		<conceptMapping>
-			<toConcept codeSystem="2.16.840.1.113883.3.795.12.1.1"
-				codeSystemName="OpenCDS concepts" code="ICE185" displayName="influenza, recombinant, quadrivalent,injectable, preservative free" />
-			<fromConcepts codeSystem="2.16.840.1.113883.12.292"
-				codeSystemName="Vaccines administered (CVX)" displayName="influenza, recombinant, quadrivalent,injectable, preservative free">
-				<concept code="185" displayName="influenza, recombinant, quadrivalent,injectable, preservative free" />
-			</fromConcepts>
-		</conceptMapping>
-		<conceptMapping>
-			<toConcept codeSystem="2.16.840.1.113883.3.795.12.1.1"
-				codeSystemName="OpenCDS concepts" code="ICE186" displayName="Influenza, injectable, MDCK, quadrivalent" />
-			<fromConcepts codeSystem="2.16.840.1.113883.12.292"
-				codeSystemName="Vaccines administered (CVX)" displayName="Influenza, injectable, MDCK, quadrivalent">
-				<concept code="186" displayName="Influenza, injectable, MDCK, quadrivalent" />
-			</fromConcepts>
-		</conceptMapping>
-		<conceptMapping>
-			<toConcept codeSystem="2.16.840.1.113883.3.795.12.1.1"
-				codeSystemName="OpenCDS concepts" code="ICE194" displayName="Influenza, Southern Hemisphere, unspecified formulation" />
-			<fromConcepts codeSystem="2.16.840.1.113883.12.292"
-				codeSystemName="Vaccines administered (CVX)" displayName="Influenza, Southern Hemisphere, unspecified formulation">
-				<concept code="194" displayName="Influenza, Southern Hemisphere, unspecified formulation" />
-			</fromConcepts>
-		</conceptMapping>
-		<conceptMapping>
-			<toConcept codeSystem="2.16.840.1.113883.3.795.12.1.1"
-				codeSystemName="OpenCDS concepts" code="ICE197" displayName="Influenza, high dose, quadrivalent" />
-			<fromConcepts codeSystem="2.16.840.1.113883.12.292"
-				codeSystemName="Vaccines administered (CVX)" displayName="Influenza, high dose, quadrivalent">
-				<concept code="197" displayName="Influenza, high dose, quadrivalent" />
-			</fromConcepts>
-		</conceptMapping>
-		<conceptMapping>
-			<toConcept codeSystem="2.16.840.1.113883.3.795.12.1.1"
-				codeSystemName="OpenCDS concepts" code="ICE200" displayName="Influenza, Southern Hemisphere, pediatric, preservative free" />
-			<fromConcepts codeSystem="2.16.840.1.113883.12.292"
-				codeSystemName="Vaccines administered (CVX)" displayName="Influenza, Southern Hemisphere, pediatric, preservative free">
-				<concept code="200" displayName="Influenza, Southern Hemisphere, pediatric, preservative free" />
-			</fromConcepts>
-		</conceptMapping>
-		<conceptMapping>
-			<toConcept codeSystem="2.16.840.1.113883.3.795.12.1.1"
-				codeSystemName="OpenCDS concepts" code="ICE201" displayName="Influenza, Southern Hemisphere, preservative free" />
-			<fromConcepts codeSystem="2.16.840.1.113883.12.292"
-				codeSystemName="Vaccines administered (CVX)" displayName="Influenza, Southern Hemisphere, preservative free">
-				<concept code="201" displayName="Influenza, Southern Hemisphere, preservative free" />
-			</fromConcepts>
-		</conceptMapping>
-		<conceptMapping>
-			<toConcept codeSystem="2.16.840.1.113883.3.795.12.1.1"
-				codeSystemName="OpenCDS concepts" code="ICE202" displayName="Influenza, Southern Hemisphere, quadrivalent, with preservative" />
-			<fromConcepts codeSystem="2.16.840.1.113883.12.292"
-				codeSystemName="Vaccines administered (CVX)" displayName="Influenza, Southern Hemisphere, quadrivalent, with preservative">
-				<concept code="202" displayName="Influenza, Southern Hemisphere, quadrivalent, with preservative" />
-			</fromConcepts>
-		</conceptMapping>
-		<conceptMapping>
-			<toConcept codeSystem="2.16.840.1.113883.3.795.12.1.1"
-				codeSystemName="OpenCDS concepts" code="ICE205" displayName="Influenza, seasonal vaccine, quadrivalent, adjuvanted" />
-			<fromConcepts codeSystem="2.16.840.1.113883.12.292"
-				codeSystemName="Vaccines administered (CVX)" displayName="Influenza, seasonal vaccine, quadrivalent, adjuvanted">
-				<concept code="205" displayName="Influenza, seasonal vaccine, quadrivalent, adjuvanted" />
-			</fromConcepts>
-		</conceptMapping>
-		<conceptMapping>
-			<toConcept codeSystem="2.16.840.1.113883.3.795.12.1.1"
-				codeSystemName="OpenCDS concepts" code="ICE231" displayName="Influenza, Southern Hemisphere, high-dose, quadrivalent" />
-			<fromConcepts codeSystem="2.16.840.1.113883.12.292"
-				codeSystemName="Vaccines administered (CVX)" displayName="Influenza, Southern Hemisphere, high-dose, quadrivalent">
-				<concept code="231" displayName="Influenza, Southern Hemisphere, quadrivalent, with preservative" />
-			</fromConcepts>
-		</conceptMapping>
-		<conceptMapping>
-			<toConcept codeSystem="2.16.840.1.113883.3.795.12.1.1"
-				codeSystemName="OpenCDS concepts" code="ICE162" displayName="Meningococcal B FHbp, recombinant (Trumenba)" />
-			<fromConcepts codeSystem="2.16.840.1.113883.12.292"
-				codeSystemName="Vaccines administered (CVX)" displayName="Meningococcal B FHbp, recombinant (Trumenba)">
-				<concept code="162" displayName="Meningococcal B FHbp, recombinant (Trumenba)" />
-			</fromConcepts>
-		</conceptMapping>
-		<conceptMapping>
-			<toConcept codeSystem="2.16.840.1.113883.3.795.12.1.1"
-				codeSystemName="OpenCDS concepts" code="ICE163" displayName="Meningococcal B 4C, OMV (Bexsero)" />
-			<fromConcepts codeSystem="2.16.840.1.113883.12.292"
-				codeSystemName="Vaccines administered (CVX)" displayName="Meningococcal B 4C, OMV (Bexsero)">
-				<concept code="163" displayName="Meningococcal B 4C, OMV (Bexsero)" />
-			</fromConcepts>
-		</conceptMapping>
-		<conceptMapping>
-			<toConcept codeSystem="2.16.840.1.113883.3.795.12.1.1"
-				codeSystemName="OpenCDS concepts" code="ICE111" displayName="influenza, live, intranasal" />
-			<fromConcepts codeSystem="2.16.840.1.113883.12.292"
-				codeSystemName="Vaccines administered (CVX)" displayName="influenza, live, intranasal">
-				<concept code="111" displayName="influenza, live, intranasal" />
-			</fromConcepts>
-		</conceptMapping>
-		<conceptMapping>
-			<toConcept codeSystem="2.16.840.1.113883.3.795.12.1.1"
-				codeSystemName="OpenCDS concepts" code="ICE10" displayName="IPV" />
-			<fromConcepts codeSystem="2.16.840.1.113883.12.292"
-				codeSystemName="Vaccines administered (CVX)" displayName="IPV">
-				<concept code="10" displayName="IPV" />
-			</fromConcepts>
-		</conceptMapping>
-		<conceptMapping>
-			<toConcept codeSystem="2.16.840.1.113883.3.795.12.1.1"
-				codeSystemName="OpenCDS concepts" code="ICE108"
-				displayName="Meningococcal, unspecified formulation" />
-			<fromConcepts codeSystem="2.16.840.1.113883.12.292"
-				codeSystemName="Vaccines administered (CVX)" displayName="Meningococcal, unspecified formulation">
-				<concept code="108" displayName="Meningococcal, unspecified formulation" />
-			</fromConcepts>
-		</conceptMapping>
-		<conceptMapping>
-			<toConcept codeSystem="2.16.840.1.113883.3.795.12.1.1"
-				codeSystemName="OpenCDS concepts" code="ICE06" displayName="Rubella" />
-			<fromConcepts codeSystem="2.16.840.1.113883.12.292"
-				codeSystemName="Vaccines administered (CVX)" displayName="Rubella">
-				<concept code="06" displayName="Rubella" />
-			</fromConcepts>
-		</conceptMapping>
-		<conceptMapping>
-			<toConcept codeSystem="2.16.840.1.113883.3.795.12.1.1"
-				codeSystemName="OpenCDS concepts" code="ICE141"
-				displayName="influenza, seasonal, injectable" />
-			<fromConcepts codeSystem="2.16.840.1.113883.12.292"
-				codeSystemName="Vaccines administered (CVX)" displayName="influenza, seasonal, injectable">
-				<concept code="141" displayName="influenza, seasonal, injectable" />
-			</fromConcepts>
-		</conceptMapping>
-		<conceptMapping>
-			<toConcept codeSystem="2.16.840.1.113883.3.795.12.1.1"
-				codeSystemName="OpenCDS concepts" code="ICE84"
-				displayName="HepA pediatric/adolescent (3 dose)" />
-			<fromConcepts codeSystem="2.16.840.1.113883.12.292"
-				codeSystemName="Vaccines administered (CVX)" displayName="HepA pediatric/adolescent (3 dose)">
-				<concept code="84" displayName="HepA pediatric/adolescent (3 dose)" />
-			</fromConcepts>
-		</conceptMapping>
-		<conceptMapping>
-			<toConcept codeSystem="2.16.840.1.113883.3.795.12.1.1"
-				codeSystemName="OpenCDS concepts" code="ICE993"
-				displayName="Disease Immunity Focus (Rubella)" />
-			<fromConcepts codeSystem="2.16.840.1.113883.6.103" codeSystemName="ICD-9-CM" displayName="ICE3 Disease Immunity Focus (ICD-9-CM)">
-				<concept code="056.9" displayName="Rubella without mention of complication" />
-			</fromConcepts>
-			<fromConcepts codeSystem="2.16.840.1.113883.6.90" codeSystemName="ICD-10-CM" displayName="ICE Disease Immunity Focus (ICD-10-CM)">
-				<concept code="B06.9" displayName="Rubella without complication" />
-			</fromConcepts>
-			<fromConcepts codeSystem="2.16.840.1.113883.6.96" codeSystemName="SNOMED-CT" displayName="ICE Disease Immunity Focus (SNOMED-CT)">
-				<concept code="278968001" displayName="Serology confirmed rubella"/>
-			</fromConcepts>						
-		</conceptMapping>
-		<conceptMapping>
-			<toConcept codeSystem="2.16.840.1.113883.3.795.12.1.1"
-				codeSystemName="OpenCDS concepts" code="ICE49" displayName="Hib-PRP-OMP (PedvaxHIB)" />
-			<fromConcepts codeSystem="2.16.840.1.113883.12.292"
-				codeSystemName="Vaccines administered (CVX)" displayName="Hib-PRP-OMP (PedvaxHIB)">
-				<concept code="49" displayName="Hib-PRP-OMP (PedvaxHIB)" />
-			</fromConcepts>
-		</conceptMapping>
-		<conceptMapping>
-			<toConcept codeSystem="2.16.840.1.113883.3.795.12.1.1"
-				codeSystemName="OpenCDS concepts" code="ICE32"
-				displayName="Meningococcal MPSV4 (Menomune) " />
-			<fromConcepts codeSystem="2.16.840.1.113883.12.292"
-				codeSystemName="Vaccines administered (CVX)" displayName="Meningococcal MPSV4 (Menomune) ">
-				<concept code="32" displayName="Meningococcal MPSV4 (Menomune) " />
-			</fromConcepts>
-		</conceptMapping>
-		<conceptMapping>
-			<toConcept codeSystem="2.16.840.1.113883.3.795.12.1.1"
-				codeSystemName="OpenCDS concepts" code="ICE147"
-				displayName="Meningococcal MCV4, unspecified formulation" />
-			<fromConcepts codeSystem="2.16.840.1.113883.12.292"
-				codeSystemName="Vaccines administered (CVX)" displayName="Meningococcal MCV4, unspecified formulation">
-				<concept code="147" displayName="Meningococcal MCV4, unspecified formulation" />
-			</fromConcepts>
-		</conceptMapping>
-		<conceptMapping>
-			<toConcept codeSystem="2.16.840.1.113883.3.795.12.1.1"
-				codeSystemName="OpenCDS concepts" code="ICE203"
-				displayName="Meningococcal MenACWY-TT (MenQuadfi)" />
-			<fromConcepts codeSystem="2.16.840.1.113883.12.292"
-				codeSystemName="Vaccines administered (CVX)" displayName="Meningococcal MenACWY-TT (MenQuadfi)">
-				<concept code="203" displayName="Meningococcal MenACWY-TT (MenQuadfi)" />
-			</fromConcepts>
-		</conceptMapping>		
-		<conceptMapping>
-			<toConcept codeSystem="2.16.840.1.113883.3.795.12.1.1"
-				codeSystemName="OpenCDS concepts" code="ICE999" displayName="Disease Immunity Reason" />
-			<fromConcepts codeSystem="2.16.840.1.113883.3.795.12.100.9"
-				codeSystemName="ICE3 Disease Immunity Reason" displayName="Is Immune">
-				<concept code="IS_IMMUNE" displayName="Is Immune" />
-			</fromConcepts>
-		</conceptMapping>
-		<conceptMapping>
-			<toConcept codeSystem="2.16.840.1.113883.3.795.12.1.1"
-				codeSystemName="OpenCDS concepts" code="ICE997" displayName="Disease Immunity Focus" />
-			<fromConcepts codeSystem="2.16.840.1.113883.6.103" codeSystemName="ICD-9-CM" displayName="ICE3 Disease Immunity Focus (ICD-9-CM)">
-				<concept code="070.30" displayName="Viral hepatitis B without mention of hepatic coma" />
-			</fromConcepts>
-			<fromConcepts codeSystem="2.16.840.1.113883.6.90" codeSystemName="ICD-10-CM" displayName="ICE Disease Immunity Focus (ICD-10-CM)">
-				<concept code="B19.10" displayName="Unspecified viral hepatitis B without hepatic coma applicable to unspecified viral hepatitis B NOS" />
-			</fromConcepts>
-			<fromConcepts codeSystem="2.16.840.1.113883.6.96" codeSystemName="SNOMED-CT" displayName="ICE Disease Immunity Focus (SNOMED-CT)">
-				<concept code="271511000" displayName="Serology confirmed hepatitis B"/>
-			</fromConcepts>			
-		</conceptMapping>
-		<conceptMapping>
-			<toConcept codeSystem="2.16.840.1.113883.3.795.12.1.1"
-				codeSystemName="OpenCDS concepts" code="ICE42" displayName="HepB high risk infant" />
-			<fromConcepts codeSystem="2.16.840.1.113883.12.292"
-				codeSystemName="Vaccines administered (CVX)" displayName="HepB high risk infant">
-				<concept code="42" displayName="HepB high risk infant" />
-			</fromConcepts>
-		</conceptMapping>
-		<conceptMapping>
-			<toConcept codeSystem="2.16.840.1.113883.3.795.12.1.1"
-				codeSystemName="OpenCDS concepts" code="ICE88"
-				displayName="Influenza, unspecified formulation" />
-			<fromConcepts codeSystem="2.16.840.1.113883.12.292"
-				codeSystemName="Vaccines administered (CVX)" displayName="Influenza, unspecified formulation">
-				<concept code="88" displayName="Influenza, unspecified formulation" />
-			</fromConcepts>
-		</conceptMapping>
-		<conceptMapping>
-			<toConcept codeSystem="2.16.840.1.113883.3.795.12.1.1"
-				codeSystemName="OpenCDS concepts" code="ICE992" displayName="Disease Immunity Focus" />
-			<fromConcepts codeSystem="2.16.840.1.113883.6.103" codeSystemName="ICD-9-CM" displayName="ICE3 Disease Immunity Focus (ICD-9-CM)">
-				<concept code="052.9" displayName="Varicella without mention of complication" />
-			</fromConcepts>
-			<fromConcepts codeSystem="2.16.840.1.113883.6.90" codeSystemName="ICD-10-CM" displayName="ICE Disease Immunity Focus (ICD-10-CM)">
-				<concept code="B01.9" displayName="Varicella without complication" />
-			</fromConcepts>
-			<fromConcepts codeSystem="2.16.840.1.113883.6.96" codeSystemName="SNOMED-CT" displayName="ICE Disease Immunity Focus (SNOMED-CT)">
-				<concept code="371113008" displayName="Serology confirmed varicella"/>
-				<concept code="38907003" displayName="History of Varicella infection"/>
-			</fromConcepts>			
-		</conceptMapping>
-		<conceptMapping>
-			<toConcept codeSystem="2.16.840.1.113883.3.795.12.1.1"
-				codeSystemName="OpenCDS concepts" code="ICE127" displayName="Novel influenza-H1N1-09" />
-			<fromConcepts codeSystem="2.16.840.1.113883.12.292"
-				codeSystemName="Vaccines administered (CVX)" displayName="CVX">
-				<concept code="127" displayName="Novel influenza-H1N1-09" />
-			</fromConcepts>
-		</conceptMapping>
-		<conceptMapping>
-			<toConcept codeSystem="2.16.840.1.113883.3.795.12.1.1"
-				codeSystemName="OpenCDS concepts" code="ICE01" displayName="DTP" />
-			<fromConcepts codeSystem="2.16.840.1.113883.12.292"
-				codeSystemName="Vaccines administered (CVX)" displayName="CVX">
-				<concept code="01" displayName="DTP" />
-			</fromConcepts>
-		</conceptMapping>
-		<conceptMapping>
-			<toConcept codeSystem="2.16.840.1.113883.3.795.12.1.1"
-				codeSystemName="OpenCDS concepts" code="ICE09" displayName="Td (adult), 2 Lf tetanus toxoid, preservative free, adsorbed" />
-			<fromConcepts codeSystem="2.16.840.1.113883.12.292"
-				codeSystemName="Vaccines administered (CVX)" displayName="Td (adult), 2 Lf tetanus toxoid, preservative free, adsorbed">
-				<concept code="09" displayName="Td (adult), 2 Lf tetanus toxoid, preservative free, adsorbed" />
-			</fromConcepts>
-		</conceptMapping>
-		<conceptMapping>
-			<toConcept codeSystem="2.16.840.1.113883.3.795.12.1.1"
-				codeSystemName="OpenCDS concepts" code="ICE196" displayName="Td (adult) adsorbed, preservative free, Lf unspecified" />
-			<fromConcepts codeSystem="2.16.840.1.113883.12.292"
-				codeSystemName="Vaccines administered (CVX)" displayName="Td (adult) adsorbed, preservative free, Lf unspecified">
-				<concept code="196" displayName="Td (adult) adsorbed, preservative free, Lf unspecified" />
-			</fromConcepts>
-		</conceptMapping>		
-		<conceptMapping>
-			<toConcept codeSystem="2.16.840.1.113883.3.795.12.1.1"
-				codeSystemName="OpenCDS concepts" code="ICE20" displayName="DTaP" />
-			<fromConcepts codeSystem="2.16.840.1.113883.12.292"
-				codeSystemName="Vaccines administered (CVX)" displayName="CVX">
-				<concept code="20" displayName="DTaP" />
-			</fromConcepts>
-		</conceptMapping>		
-		<conceptMapping>
-			<toConcept codeSystem="2.16.840.1.113883.3.795.12.1.1"
-				codeSystemName="OpenCDS concepts" code="ICE28" displayName="DT" />
-			<fromConcepts codeSystem="2.16.840.1.113883.12.292"
-				codeSystemName="Vaccines administered (CVX)" displayName="CVX">
-				<concept code="28" displayName="DT" />
-			</fromConcepts>
-		</conceptMapping>		
-		<conceptMapping>
-			<toConcept codeSystem="2.16.840.1.113883.3.795.12.1.1"
-				codeSystemName="OpenCDS concepts" code="ICE106" displayName="DTaP, 5 pertussis antigens" />
-			<fromConcepts codeSystem="2.16.840.1.113883.12.292"
-				codeSystemName="Vaccines administered (CVX)" displayName="CVX">
-				<concept code="106" displayName="DTaP, 5 pertussis antigens" />
-			</fromConcepts>
-		</conceptMapping>
-		<conceptMapping>
-			<toConcept codeSystem="2.16.840.1.113883.3.795.12.1.1"
-				codeSystemName="OpenCDS concepts" code="ICE107" displayName="DTaP, unspecified formulation" />
-			<fromConcepts codeSystem="2.16.840.1.113883.12.292"
-				codeSystemName="Vaccines administered (CVX)" displayName="CVX">
-				<concept code="107" displayName="DTaP, 5 pertussis antigens" />
-			</fromConcepts>
-		</conceptMapping>
-		<conceptMapping>
-			<toConcept codeSystem="2.16.840.1.113883.3.795.12.1.1"
-				codeSystemName="OpenCDS concepts" code="ICE113" displayName="Td (adult) preservative free" />
-			<fromConcepts codeSystem="2.16.840.1.113883.12.292"
-				codeSystemName="Vaccines administered (CVX)" displayName="CVX">
-				<concept code="113" displayName="Td (adult) preservative free" />
-			</fromConcepts>
-		</conceptMapping>
-		<conceptMapping>
-			<toConcept codeSystem="2.16.840.1.113883.3.795.12.1.1"
-				codeSystemName="OpenCDS concepts" code="ICE115" displayName="Tdap" />
-			<fromConcepts codeSystem="2.16.840.1.113883.12.292"
-				codeSystemName="Vaccines administered (CVX)" displayName="CVX">
-				<concept code="115" displayName="Tdap" />
-			</fromConcepts>
-		</conceptMapping>
-		<conceptMapping>
-			<toConcept codeSystem="2.16.840.1.113883.3.795.12.1.1"
-				codeSystemName="OpenCDS concepts" code="ICE138" displayName="Td (adult not absorbed)" />
-			<fromConcepts codeSystem="2.16.840.1.113883.12.292"
-				codeSystemName="Vaccines administered (CVX)" displayName="CVX">
-				<concept code="138" displayName="Td (adult not absorbed)" />
-			</fromConcepts>
-		</conceptMapping>
-		<conceptMapping>
-			<toConcept codeSystem="2.16.840.1.113883.3.795.12.1.1"
-				codeSystemName="OpenCDS concepts" code="ICE139" displayName="Td (adult) NOS" />
-			<fromConcepts codeSystem="2.16.840.1.113883.12.292"
-				codeSystemName="Vaccines administered (CVX)" displayName="CVX">
-				<concept code="139" displayName="Td (adult) NOS" />
-			</fromConcepts>
-		</conceptMapping>
-		<conceptMapping>
-			<toConcept codeSystem="2.16.840.1.113883.3.795.12.1.1"
-				codeSystemName="OpenCDS concepts" code="ICE132" displayName="DTaP-IPV-Hib-Hep B, historical" />
-			<fromConcepts codeSystem="2.16.840.1.113883.12.292"
-				codeSystemName="Vaccines administered (CVX)" displayName="CVX">
-				<concept code="132" displayName="DTaP-IPV-Hib-Hep B, historical" />
-			</fromConcepts>
-		</conceptMapping>
-		<conceptMapping>
-			<toConcept codeSystem="2.16.840.1.113883.3.795.12.1.1"
-				codeSystemName="OpenCDS concepts" code="ICE146" displayName="DTaP-IPV-Hib-Hep B" />
-			<fromConcepts codeSystem="2.16.840.1.113883.12.292"
-				codeSystemName="Vaccines administered (CVX)" displayName="CVX">
-				<concept code="146" displayName="DTaP-IPV-Hib-Hep B" />
-			</fromConcepts>
-		</conceptMapping>
-		<conceptMapping>
-			<toConcept codeSystem="2.16.840.1.113883.3.795.12.1.1"
-				codeSystemName="OpenCDS concepts" code="ICE207" displayName="COVID-19, mRNA LNP-S, PF, Moderna" />
-			<fromConcepts codeSystem="2.16.840.1.113883.12.292"
-				codeSystemName="Vaccines administered (CVX)" displayName="CVX">
-				<concept code="207" displayName="COVID-19, mRNA LNP-S, PF, Moderna" />
-			</fromConcepts>
-		</conceptMapping>
-		<conceptMapping>
-			<toConcept codeSystem="2.16.840.1.113883.3.795.12.1.1"
-				codeSystemName="OpenCDS concepts" code="ICE208" displayName="COVID-19, mRNA LNP-S, PF, Pfizer" />
-			<fromConcepts codeSystem="2.16.840.1.113883.12.292"
-				codeSystemName="Vaccines administered (CVX)" displayName="CVX">
-				<concept code="208" displayName="COVID-19, mRNA LNP-S, PF, Pfizer" />
-			</fromConcepts>
-		</conceptMapping>
-		<conceptMapping>
-			<toConcept codeSystem="2.16.840.1.113883.3.795.12.1.1"
-				codeSystemName="OpenCDS concepts" code="ICE210" displayName="COVID-19, vector-nr,rS-ChadOx1, PF, 0.5 mL, AstraZeneca" />
-			<fromConcepts codeSystem="2.16.840.1.113883.12.292"
-				codeSystemName="Vaccines administered (CVX)" displayName="CVX">
-				<concept code="210" displayName="COVID-19, vector-nr,rS-ChadOx1, PF, 0.5 mL, AstraZeneca" />
-			</fromConcepts>
-		</conceptMapping>
-		<conceptMapping>
-			<toConcept codeSystem="2.16.840.1.113883.3.795.12.1.1"
-				codeSystemName="OpenCDS concepts" code="ICE211" displayName="COVID-19, rS-nanoparticle, Novavax" />
-			<fromConcepts codeSystem="2.16.840.1.113883.12.292"
-				codeSystemName="Vaccines administered (CVX)" displayName="CVX">
-				<concept code="211" displayName="COVID-19, rS-nanoparticle, Novavax" />
-			</fromConcepts>
-		</conceptMapping>
-		<conceptMapping>
-			<toConcept codeSystem="2.16.840.1.113883.3.795.12.1.1"
-				codeSystemName="OpenCDS concepts" code="ICE212" displayName="COVID-19, vector-nr, rS-Ad26, PF, 0.5 mL, Janssen" />
-			<fromConcepts codeSystem="2.16.840.1.113883.12.292"
-				codeSystemName="Vaccines administered (CVX)" displayName="CVX">
-				<concept code="212" displayName="COVID-19, vector-nr, rS-Ad26, PF, 0.5 mL, Janssen" />
-			</fromConcepts>
-		</conceptMapping>
-		<conceptMapping>
-			<toConcept codeSystem="2.16.840.1.113883.3.795.12.1.1"
-				codeSystemName="OpenCDS concepts" code="ICE213" displayName="COVID-19, NOS" />
-			<fromConcepts codeSystem="2.16.840.1.113883.12.292"
-				codeSystemName="Vaccines administered (CVX)" displayName="CVX">
-				<concept code="213" displayName="COVID-19 (NOS)" />
-			</fromConcepts>
-		</conceptMapping>
-		<conceptMapping>
-			<toConcept codeSystem="2.16.840.1.113883.3.795.12.1.1"
-				codeSystemName="OpenCDS concepts" code="ICE217" displayName="COVID-19, mRNA, 12+ yrs, Pfizer" />
-			<fromConcepts codeSystem="2.16.840.1.113883.12.292"
-				codeSystemName="Vaccines administered (CVX)" displayName="CVX">
-				<concept code="217" displayName="COVID-19, mRNA, 12+ yrs, Pfizer" />
-			</fromConcepts>
-		</conceptMapping>
-		<conceptMapping>
-			<toConcept codeSystem="2.16.840.1.113883.3.795.12.1.1"
-				codeSystemName="OpenCDS concepts" code="ICE218" displayName="COVID-19, mRNA, 5-11 yrs, Pfizer" />
-			<fromConcepts codeSystem="2.16.840.1.113883.12.292"
-				codeSystemName="Vaccines administered (CVX)" displayName="CVX">
-				<concept code="218" displayName="COVID-19, mRNA, 5-11 yrs, Pfizer" />
-			</fromConcepts>
-		</conceptMapping>
-		<conceptMapping>
-			<toConcept codeSystem="2.16.840.1.113883.3.795.12.1.1"
-				codeSystemName="OpenCDS concepts" code="ICE219" displayName="COVID-19, mRNA, 6mos-4yrs, Pfizer" />
-			<fromConcepts codeSystem="2.16.840.1.113883.12.292"
-				codeSystemName="Vaccines administered (CVX)" displayName="CVX">
-				<concept code="219" displayName="COVID-19, mRNA, 6mos-4yrs, Pfizer" />
-			</fromConcepts>
-		</conceptMapping>
-		<conceptMapping>
-			<toConcept codeSystem="2.16.840.1.113883.3.795.12.1.1"
-				codeSystemName="OpenCDS concepts" code="ICE221" displayName="COVID-19, mRNA, 6-11 yrs, Moderna" />
-			<fromConcepts codeSystem="2.16.840.1.113883.12.292"
-				codeSystemName="Vaccines administered (CVX)" displayName="CVX">
-				<concept code="221" displayName="COVID-19, mRNA, 6-11 yrs, Moderna" />
-			</fromConcepts>
-		</conceptMapping>
-		<conceptMapping>
-			<toConcept codeSystem="2.16.840.1.113883.3.795.12.1.1"
-				codeSystemName="OpenCDS concepts" code="ICE227" displayName="COVID-19, mRNA, LNP-S, PF, pediatric 50 mcg/0.5 mL dose, Moderna" />
-			<fromConcepts codeSystem="2.16.840.1.113883.12.292"
-				codeSystemName="Vaccines administered (CVX)" displayName="CVX">
-				<concept code="227" displayName="COVID-19, mRNA, LNP-S, PF, pediatric 50 mcg/0.5 mL dose, Moderna" />
-			</fromConcepts>
-		</conceptMapping>
-		<conceptMapping>
-			<toConcept codeSystem="2.16.840.1.113883.3.795.12.1.1"
-				codeSystemName="OpenCDS concepts" code="ICE228" displayName="COVID-19, mRNA, 6mos-&lt;6yr, Moderna" />
-			<fromConcepts codeSystem="2.16.840.1.113883.12.292"
-				codeSystemName="Vaccines administered (CVX)" displayName="CVX">
-				<concept code="228" displayName="COVID-19, mRNA, 6mos-&lt;6yr, Moderna" />
-			</fromConcepts>
-		</conceptMapping>
-		<conceptMapping>
-			<toConcept codeSystem="2.16.840.1.113883.3.795.12.1.1"
-				codeSystemName="OpenCDS concepts" code="ICE229" displayName="COVID-19, mRNA booster, 6+ yrs, Moderna" />
-			<fromConcepts codeSystem="2.16.840.1.113883.12.292"
-				codeSystemName="Vaccines administered (CVX)" displayName="CVX">
-				<concept code="229" displayName="COVID-19, mRNA booster, 6+ yrs, Moderna" />
-			</fromConcepts>
-		</conceptMapping>
-		<conceptMapping>
-			<toConcept codeSystem="2.16.840.1.113883.3.795.12.1.1"
-				codeSystemName="OpenCDS concepts" code="ICE230" displayName="COVID-19, mRNA, booster, 6 mos-5yrs, Moderna" />
-			<fromConcepts codeSystem="2.16.840.1.113883.12.292"
-				codeSystemName="Vaccines administered (CVX)" displayName="CVX">
-				<concept code="230" displayName="COVID-19, mRNA, booster, 6 mos-5yrs, Moderna" />
-			</fromConcepts>
-		</conceptMapping>
-		<conceptMapping>
-			<toConcept codeSystem="2.16.840.1.113883.3.795.12.1.1"
-				codeSystemName="OpenCDS concepts" code="ICE300" displayName="COVID-19, mRNA booster, 12+ yrs, Pfizer" />
-			<fromConcepts codeSystem="2.16.840.1.113883.12.292"
-				codeSystemName="Vaccines administered (CVX)" displayName="CVX">
-				<concept code="300" displayName="COVID-19, mRNA booster, 12+ yrs, Pfizer" />
-			</fromConcepts>
-		</conceptMapping>
-		<conceptMapping>
-			<toConcept codeSystem="2.16.840.1.113883.3.795.12.1.1"
-				codeSystemName="OpenCDS concepts" code="ICE301" displayName="COVID-19, mRNA booster, 5-11 yrs, Pfizer" />
-			<fromConcepts codeSystem="2.16.840.1.113883.12.292"
-				codeSystemName="Vaccines administered (CVX)" displayName="CVX">
-				<concept code="301" displayName="COVID-19, mRNA booster, 5-11 yrs, Pfizer" />
-			</fromConcepts>
-		</conceptMapping>
-		<conceptMapping>
-			<toConcept codeSystem="2.16.840.1.113883.3.795.12.1.1"
-				codeSystemName="OpenCDS concepts" code="ICE302" displayName="COVID-19, mRNA, booster, 6 mos-4 yrs, Pfizer" />
-			<fromConcepts codeSystem="2.16.840.1.113883.12.292"
-				codeSystemName="Vaccines administered (CVX)" displayName="CVX">
-				<concept code="302" displayName="COVID-19, mRNA, booster, 6 mos-4 yrs, Pfizer" />
-			</fromConcepts>
-		</conceptMapping>
-		<conceptMapping>
-			<toConcept codeSystem="2.16.840.1.113883.3.795.12.1.1"
-				codeSystemName="OpenCDS concepts" code="ICE500" displayName="COVID-19 Non-US, Product Unknown" />
-			<fromConcepts codeSystem="2.16.840.1.113883.12.292"
-				codeSystemName="Vaccines administered (CVX)" displayName="CVX">
-				<concept code="500" displayName="COVID-19 Non-US, Product Unknown" />
-			</fromConcepts>
-		</conceptMapping>
-		<conceptMapping>
-			<toConcept codeSystem="2.16.840.1.113883.3.795.12.1.1"
-				codeSystemName="OpenCDS concepts" code="ICE501" displayName="COVID-19 IV Non-US (QAZCOVID-IN)" />
-			<fromConcepts codeSystem="2.16.840.1.113883.12.292"
-				codeSystemName="Vaccines administered (CVX)" displayName="CVX">
-				<concept code="501" displayName="COVID-19 IV Non-US (QAZCOVID-IN)" />
-			</fromConcepts>
-		</conceptMapping>
-		<conceptMapping>
-			<toConcept codeSystem="2.16.840.1.113883.3.795.12.1.1"
-				codeSystemName="OpenCDS concepts" code="ICE502" displayName="COVID-19 IV Non-US (COVAXIN)" />
-			<fromConcepts codeSystem="2.16.840.1.113883.12.292"
-				codeSystemName="Vaccines administered (CVX)" displayName="CVX">
-				<concept code="502" displayName="COVID-19 IV Non-US (COVAXIN)" />
-			</fromConcepts>
-		</conceptMapping>
-		<conceptMapping>
-			<toConcept codeSystem="2.16.840.1.113883.3.795.12.1.1"
-				codeSystemName="OpenCDS concepts" code="ICE503" displayName="COVID-19 LAV Non-US (COVIVAC)" />
-			<fromConcepts codeSystem="2.16.840.1.113883.12.292"
-				codeSystemName="Vaccines administered (CVX)" displayName="CVX">
-				<concept code="503" displayName="COVID-19 LAV Non-US (COVIVAC)" />
-			</fromConcepts>
-		</conceptMapping>
-		<conceptMapping>
-			<toConcept codeSystem="2.16.840.1.113883.3.795.12.1.1"
-				codeSystemName="OpenCDS concepts" code="ICE504" displayName="COVID-19 VVnr Non-US (Sputnik Light)" />
-			<fromConcepts codeSystem="2.16.840.1.113883.12.292"
-				codeSystemName="Vaccines administered (CVX)" displayName="CVX">
-				<concept code="504" displayName="COVID-19 VVnr Non-US (Sputnik Light)" />
-			</fromConcepts>
-		</conceptMapping>
-		<conceptMapping>
-			<toConcept codeSystem="2.16.840.1.113883.3.795.12.1.1"
-				codeSystemName="OpenCDS concepts" code="ICE505" displayName="COVID-19 VVnr Non-US (Sputnik V)" />
-			<fromConcepts codeSystem="2.16.840.1.113883.12.292"
-				codeSystemName="Vaccines administered (CVX)" displayName="CVX">
-				<concept code="505" displayName="COVID-19 VVnr Non-US (Sputnik V)" />
-			</fromConcepts>
-		</conceptMapping>
-		<conceptMapping>
-			<toConcept codeSystem="2.16.840.1.113883.3.795.12.1.1"
-				codeSystemName="OpenCDS concepts" code="ICE506" displayName="COVID-19 VVnr Non-US Vaccine (CanSino Biological Inc./Beijing Institute of Biotechnology)" />
-			<fromConcepts codeSystem="2.16.840.1.113883.12.292"
-				codeSystemName="Vaccines administered (CVX)" displayName="CVX">
-				<concept code="506" displayName="COVID-19 VVnr Non-US Vaccine (CanSino Biological Inc./Beijing Institute of Biotechnology)" />
-			</fromConcepts>
-		</conceptMapping>
-		<conceptMapping>
-			<toConcept codeSystem="2.16.840.1.113883.3.795.12.1.1"
-				codeSystemName="OpenCDS concepts" code="ICE507" displayName="COVID-19 vaccine, PS, non-US, Anhui Zhifei Longcom Biopharmaceutical, Chinese Academy of Sciences" />
-			<fromConcepts codeSystem="2.16.840.1.113883.12.292"
-				codeSystemName="Vaccines administered (CVX)" displayName="CVX">
-				<concept code="507" displayName="COVID-19 vaccine, PS, non-US, Anhui Zhifei Longcom Biopharmaceutical, Chinese Academy of Sciences" />
-			</fromConcepts>
-		</conceptMapping>
-		<conceptMapping>
-			<toConcept codeSystem="2.16.840.1.113883.3.795.12.1.1"
-				codeSystemName="OpenCDS concepts" code="ICE508" displayName="COVID-19 PS Non-US (Jiangsu Province Centers for Disease Control and Prevention)" />
-			<fromConcepts codeSystem="2.16.840.1.113883.12.292"
-				codeSystemName="Vaccines administered (CVX)" displayName="CVX">
-				<concept code="508" displayName="COVID-19 PS Non-US (Jiangsu Province Centers for Disease Control and Prevention)" />
-			</fromConcepts>
-		</conceptMapping>
-		<conceptMapping>
-			<toConcept codeSystem="2.16.840.1.113883.3.795.12.1.1"
-				codeSystemName="OpenCDS concepts" code="ICE509" displayName="COVID-19 PS Non-US (EpiVacCorona)" />
-			<fromConcepts codeSystem="2.16.840.1.113883.12.292"
-				codeSystemName="Vaccines administered (CVX)" displayName="CVX">
-				<concept code="509" displayName="COVID-19 PS Non-US (EpiVacCorona)" />
-			</fromConcepts>
-		</conceptMapping>
-		<conceptMapping>
-			<toConcept codeSystem="2.16.840.1.113883.3.795.12.1.1"
-				codeSystemName="OpenCDS concepts" code="ICE510" displayName="COVID-19 IV Non-US (BIBP, Sinopharm)" />
-			<fromConcepts codeSystem="2.16.840.1.113883.12.292"
-				codeSystemName="Vaccines administered (CVX)" displayName="CVX">
-				<concept code="510" displayName="COVID-19 IV Non-US (BIBP, Sinopharm)" />
-			</fromConcepts>
-		</conceptMapping>
-		<conceptMapping>
-			<toConcept codeSystem="2.16.840.1.113883.3.795.12.1.1"
-				codeSystemName="OpenCDS concepts" code="ICE511" displayName="COVID-19 IV Non-US (CoronaVac, Sinovac)" />
-			<fromConcepts codeSystem="2.16.840.1.113883.12.292"
-				codeSystemName="Vaccines administered (CVX)" displayName="CVX">
-				<concept code="511" displayName="COVID-19 IV Non-US (CoronaVac, Sinovac)" />
-			</fromConcepts>
-		</conceptMapping>
-		<conceptMapping>
-			<toConcept codeSystem="2.16.840.1.113883.3.795.12.1.1"
-				codeSystemName="OpenCDS concepts" code="ICE512" displayName="COVID-19 VLP Non-US Vaccine (Medicago, Covifenz)" />
-			<fromConcepts codeSystem="2.16.840.1.113883.12.292"
-				codeSystemName="Vaccines administered (CVX)" displayName="CVX">
-				<concept code="512" displayName="COVID-19 VLP Non-US Vaccine (Medicago, Covifenz)" />
-			</fromConcepts>
-		</conceptMapping>
-		<conceptMapping>
-			<toConcept codeSystem="2.16.840.1.113883.3.795.12.1.1"
-				codeSystemName="OpenCDS concepts" code="ICE513" displayName="COVID-19 PS Non-US Vaccine (Anhui Zhifei Longcom, Zifivax)" />
-			<fromConcepts codeSystem="2.16.840.1.113883.12.292"
-				codeSystemName="Vaccines administered (CVX)" displayName="CVX">
-				<concept code="513" displayName="COVID-19 PS Non-US Vaccine (Anhui Zhifei Longcom, Zifivax)" />
-			</fromConcepts>
-		</conceptMapping>
-		<conceptMapping>
-			<toConcept codeSystem="2.16.840.1.113883.3.795.12.1.1"
-				codeSystemName="OpenCDS concepts" code="ICE514" displayName="COVID-19 DNA Non-US Vaccine (Zydus Cadila, ZyCoV-D)" />
-			<fromConcepts codeSystem="2.16.840.1.113883.12.292"
-				codeSystemName="Vaccines administered (CVX)" displayName="CVX">
-				<concept code="514" displayName="COVID-19 DNA Non-US Vaccine (Zydus Cadila, ZyCoV-D)" />
-			</fromConcepts>
-		</conceptMapping>
-		<conceptMapping>
-			<toConcept codeSystem="2.16.840.1.113883.3.795.12.1.1"
-				codeSystemName="OpenCDS concepts" code="ICE515" displayName="COVID-19 PS Non-US Vaccine (Medigen, MVC-COV1901)" />
-			<fromConcepts codeSystem="2.16.840.1.113883.12.292"
-				codeSystemName="Vaccines administered (CVX)" displayName="CVX">
-				<concept code="515" displayName="COVID-19 PS Non-US Vaccine (Medigen, MVC-COV1901)" />
-			</fromConcepts>
-		</conceptMapping>
-		<conceptMapping>
-			<toConcept codeSystem="2.16.840.1.113883.3.795.12.1.1"
-				codeSystemName="OpenCDS concepts" code="ICE516" displayName="COVID-19 Inactivated Non-US Vaccine (Minhai Biotechnology Co, KCONVAC)" />
-			<fromConcepts codeSystem="2.16.840.1.113883.12.292"
-				codeSystemName="Vaccines administered (CVX)" displayName="CVX">
-				<concept code="516" displayName="COVID-19 Inactivated Non-US Vaccine (Minhai Biotechnology Co, KCONVAC)" />
-			</fromConcepts>
-		</conceptMapping>
-		<conceptMapping>
-			<toConcept codeSystem="2.16.840.1.113883.3.795.12.1.1"
-				codeSystemName="OpenCDS concepts" code="ICE517" displayName="COVID-19 PS Non-US Vaccine (Biological E Limited, Corbevax)" />
-			<fromConcepts codeSystem="2.16.840.1.113883.12.292"
-				codeSystemName="Vaccines administered (CVX)" displayName="CVX">
-				<concept code="517" displayName="COVID-19 PS Non-US Vaccine (Biological E Limited, Corbevax)" />
-			</fromConcepts>
-		</conceptMapping>
-		<conceptMapping>
-			<toConcept codeSystem="2.16.840.1.113883.3.795.12.1.1"
-				codeSystemName="OpenCDS concepts" code="ICE518" displayName="COVID-19, Inactivated, Non-US (VLA2001, Valneva)" />
-			<fromConcepts codeSystem="2.16.840.1.113883.12.292"
-				codeSystemName="Vaccines administered (CVX)" displayName="CVX">
-				<concept code="518" displayName="COVID-19, Inactivated, Non-US (VLA2001, Valneva)" />
-			</fromConcepts>
-		</conceptMapping>
-		<conceptMapping>
-			<toConcept codeSystem="2.16.840.1.113883.3.795.12.1.1"
-				codeSystemName="OpenCDS concepts" code="ICE519" displayName="COVID-19, mRNA bivalent, Non-US (Spikevax Bivalent)" />
-			<fromConcepts codeSystem="2.16.840.1.113883.12.292"
-				codeSystemName="Vaccines administered (CVX)" displayName="CVX">
-				<concept code="519" displayName="COVID-19, mRNA bivalent, Non-US (Spikevax Bivalent)" />
-			</fromConcepts>
-		</conceptMapping>
-		<conceptMapping>
-			<toConcept codeSystem="2.16.840.1.113883.3.795.12.1.1"
-				codeSystemName="OpenCDS concepts" code="ICE520" displayName="COVID-19, mRNA bivalent, Non-US (Comirnaty Bivalent)" />
-			<fromConcepts codeSystem="2.16.840.1.113883.12.292"
-				codeSystemName="Vaccines administered (CVX)" displayName="CVX">
-				<concept code="520" displayName="COVID-19, mRNA bivalent, Non-US (Comirnaty Bivalent)" />
-			</fromConcepts>
-		</conceptMapping>
-		<conceptMapping>
-			<toConcept codeSystem="2.16.840.1.113883.3.795.12.1.1"
-				codeSystemName="OpenCDS concepts" code="ICE521" displayName="COVID-19 SP, protein-based, adjuvanted (VidPrevtyn Beta), Sanofi-GSK" />
-			<fromConcepts codeSystem="2.16.840.1.113883.12.292"
-				codeSystemName="Vaccines administered (CVX)" displayName="CVX">
-				<concept code="521" displayName="COVID-19 SP, protein-based, adjuvanted (VidPrevtyn Beta), Sanofi-GSK" />
-			</fromConcepts>
-		</conceptMapping>
-		<conceptMapping>
-			<toConcept codeSystem="2.16.840.1.113883.3.795.12.1.1"
-				codeSystemName="OpenCDS concepts" code="ICE75" displayName="Monkeypox Smallpox (ACAM2000)" />
-			<fromConcepts codeSystem="2.16.840.1.113883.12.292"
-				codeSystemName="Vaccines administered (CVX)" displayName="CVX">
-				<concept code="75" displayName="Monkeypox Smallpox (ACAM2000)" />
-			</fromConcepts>
-		</conceptMapping>
-		<conceptMapping>
-			<toConcept codeSystem="2.16.840.1.113883.3.795.12.1.1"
-				codeSystemName="OpenCDS concepts" code="ICE105" displayName="Vaccinia (smallpox) vaccine, diluted" />
-			<fromConcepts codeSystem="2.16.840.1.113883.12.292"
-				codeSystemName="Vaccines administered (CVX)" displayName="CVX">
-				<concept code="105" displayName="Vaccinia (smallpox) vaccine, diluted" />
-			</fromConcepts>
-		</conceptMapping>
-		<conceptMapping>
-			<toConcept codeSystem="2.16.840.1.113883.3.795.12.1.1"
-				codeSystemName="OpenCDS concepts" code="ICE206" displayName="Monkeypox Smallpox (JYNNEOS), Vaccinia, live" />
-			<fromConcepts codeSystem="2.16.840.1.113883.12.292"
-				codeSystemName="Vaccines administered (CVX)" displayName="CVX">
-				<concept code="206" displayName="Monkeypox Smallpox (JYNNEOS), Vaccinia, live" />
-			</fromConcepts>
-		</conceptMapping>
-		<conceptMapping>
-			<toConcept codeSystem="2.16.840.1.113883.3.795.12.1.1"
-					   codeSystemName="OpenCDS concepts" code="ICE519" displayName="COVID-19, mRNA bivalent, Non-US (Spikevax Bivalent)" />
-			<fromConcepts codeSystem="2.16.840.1.113883.12.292"
-						  codeSystemName="Vaccines administered (CVX)" displayName="CVX">
-				<concept code="519" displayName="COVID-19, mRNA bivalent, Non-US (Spikevax Bivalent)" />
-			</fromConcepts>
-		</conceptMapping>
-		<conceptMapping>
-			<toConcept codeSystem="2.16.840.1.113883.3.795.12.1.1"
-					   codeSystemName="OpenCDS concepts" code="ICE519" displayName="COVID-19, mRNA bivalent, Non-US (Spikevax Bivalent)" />
-			<fromConcepts codeSystem="2.16.840.1.113883.12.292"
-						  codeSystemName="Vaccines administered (CVX)" displayName="CVX">
-				<concept code="519" displayName="COVID-19, mRNA bivalent, Non-US (Spikevax Bivalent)" />
-			</fromConcepts>
-		</conceptMapping>
-		<conceptMapping>
-			<toConcept codeSystem="2.16.840.1.113883.3.795.12.1.1"
-					   codeSystemName="OpenCDS concepts" code="ICE519" displayName="COVID-19, mRNA bivalent, Non-US (Spikevax Bivalent)" />
-			<fromConcepts codeSystem="2.16.840.1.113883.12.292"
-						  codeSystemName="Vaccines administered (CVX)" displayName="CVX">
-				<concept code="519" displayName="COVID-19, mRNA bivalent, Non-US (Spikevax Bivalent)" />
-			</fromConcepts>
-		</conceptMapping>
-		<conceptMapping>
-			<toConcept codeSystem="2.16.840.1.113883.3.795.12.1.1"
-					   codeSystemName="OpenCDS concepts" code="ICE519" displayName="COVID-19, mRNA bivalent, Non-US (Spikevax Bivalent)" />
-			<fromConcepts codeSystem="2.16.840.1.113883.12.292"
-						  codeSystemName="Vaccines administered (CVX)" displayName="CVX">
-				<concept code="519" displayName="COVID-19, mRNA bivalent, Non-US (Spikevax Bivalent)" />
-			</fromConcepts>
-		</conceptMapping>
-		<conceptMapping>
-			<toConcept codeSystem="2.16.840.1.113883.3.795.12.1.1"
-					   codeSystemName="OpenCDS concepts" code="ICE519" displayName="COVID-19, mRNA bivalent, Non-US (Spikevax Bivalent)" />
-			<fromConcepts codeSystem="2.16.840.1.113883.12.292"
-						  codeSystemName="Vaccines administered (CVX)" displayName="CVX">
-				<concept code="519" displayName="COVID-19, mRNA bivalent, Non-US (Spikevax Bivalent)" />
-			</fromConcepts>
-		</conceptMapping>
-		<conceptMapping>
-			<toConcept codeSystem="2.16.840.1.113883.3.795.12.1.1"
-					   codeSystemName="OpenCDS concepts" code="ICE519" displayName="COVID-19, mRNA bivalent, Non-US (Spikevax Bivalent)" />
-			<fromConcepts codeSystem="2.16.840.1.113883.12.292"
-						  codeSystemName="Vaccines administered (CVX)" displayName="CVX">
-				<concept code="519" displayName="COVID-19, mRNA bivalent, Non-US (Spikevax Bivalent)" />
-			</fromConcepts>
-		</conceptMapping>
-		<conceptMapping>
-			<toConcept codeSystem="2.16.840.1.113883.3.795.12.1.1"
-					   codeSystemName="OpenCDS concepts" code="ICE308" displayName="COVID-19, mRNA, 2023-2024 Formula, 6 mos-4 yrs, Pfizer" />
-			<fromConcepts codeSystem="2.16.840.1.113883.12.292"
-						  codeSystemName="Vaccines administered (CVX)" displayName="CVX">
-				<concept code="308" displayName="COVID-19, mRNA, 2023-2024 Formula, 6 mos-4 yrs, Pfizer" />
-			</fromConcepts>
-		</conceptMapping>
-		<conceptMapping>
-			<toConcept codeSystem="2.16.840.1.113883.3.795.12.1.1"
-					   codeSystemName="OpenCDS concepts" code="ICE309" displayName="COVID-19, mRNA, 2023-2024 Formula, 12+ yrs, Pfizer" />
-			<fromConcepts codeSystem="2.16.840.1.113883.12.292"
-						  codeSystemName="Vaccines administered (CVX)" displayName="CVX">
-				<concept code="309" displayName="COVID-19, mRNA, 2023-2024 Formula, 12+ yrs, Pfizer" />
-			</fromConcepts>
-		</conceptMapping>
-		<conceptMapping>
-			<toConcept codeSystem="2.16.840.1.113883.3.795.12.1.1"
-					   codeSystemName="OpenCDS concepts" code="ICE310" displayName="COVID-19, mRNA, 2023-2024 Formula, 5-11 yrs, Pfizer" />
-			<fromConcepts codeSystem="2.16.840.1.113883.12.292"
-						  codeSystemName="Vaccines administered (CVX)" displayName="CVX">
-				<concept code="310" displayName="COVID-19, mRNA, 2023-2024 Formula, 5-11 yrs, Pfizer" />
-			</fromConcepts>
-		</conceptMapping>
-		<conceptMapping>
-			<toConcept codeSystem="2.16.840.1.113883.3.795.12.1.1"
-					   codeSystemName="OpenCDS concepts" code="ICE311" displayName="COVID-19, mRNA, 2023-2024 Formula, 6 mos-11 yrs, Moderna" />
-			<fromConcepts codeSystem="2.16.840.1.113883.12.292"
-						  codeSystemName="Vaccines administered (CVX)" displayName="CVX">
-				<concept code="311" displayName="COVID-19, mRNA, 2023-2024 Formula, 6 mos-11 yrs, Moderna" />
-			</fromConcepts>
-		</conceptMapping>
-		<conceptMapping>
-			<toConcept codeSystem="2.16.840.1.113883.3.795.12.1.1"
-					   codeSystemName="OpenCDS concepts" code="ICE312" displayName="COVID-19, mRNA, 2023-2024 Formula, 12+ yrs, Moderna" />
-			<fromConcepts codeSystem="2.16.840.1.113883.12.292"
-						  codeSystemName="Vaccines administered (CVX)" displayName="CVX">
-				<concept code="312" displayName="COVID-19, mRNA, 2023-2024 Formula, 12+ yrs, Moderna" />
-			</fromConcepts>
-		</conceptMapping>
-		<conceptMapping>
-			<toConcept codeSystem="2.16.840.1.113883.3.795.12.1.1"
-					   codeSystemName="OpenCDS concepts" code="ICE313" displayName="Novavax COVID-19 Vaccine, Adjuvanted" />
-			<fromConcepts codeSystem="2.16.840.1.113883.12.292"
-						  codeSystemName="Vaccines administered (CVX)" displayName="CVX">
-				<concept code="313" displayName="Novavax COVID-19 Vaccine, Adjuvanted" />
-			</fromConcepts>
-		</conceptMapping>
+  xmlns:ns2="org.opencds.dss.config_rest.v1_0" xmlns:ns3="org.opencds.dss.config.v1_0">
+  <conceptDeterminationMethod code="C36"
+    displayName="Best available OpenCDS concept determination method"
+    codeSystem="2.16.840.1.113883.3.795.12.1.1" version="1.0">
+    <conceptMapping>
+      <toConcept codeSystem="2.16.840.1.113883.3.795.12.1.1"
+        codeSystemName="OpenCDS concepts" code="ICE17" displayName="Hib NOS"/>
+      <fromConcepts codeSystem="2.16.840.1.113883.12.292"
+        codeSystemName="Vaccines administered (CVX)" displayName="Hib NOS">
+        <concept code="17" displayName="Hib NOS"/>
+      </fromConcepts>
+    </conceptMapping>
+    <conceptMapping>
+      <toConcept codeSystem="2.16.840.1.113883.3.795.12.1.1"
+        codeSystemName="OpenCDS concepts" code="ICE04" displayName="Measles/Rubella"/>
+      <fromConcepts codeSystem="2.16.840.1.113883.12.292"
+        codeSystemName="Vaccines administered (CVX)" displayName="Measles/Rubella">
+        <concept code="04" displayName="Measles/Rubella"/>
+      </fromConcepts>
+    </conceptMapping>
+    <conceptMapping>
+      <toConcept codeSystem="2.16.840.1.113883.3.795.12.1.1"
+        codeSystemName="OpenCDS concepts" code="ICE121" displayName="Zoster vaccine, live"/>
+      <fromConcepts codeSystem="2.16.840.1.113883.12.292"
+        codeSystemName="Vaccines administered (CVX)" displayName="Zoster vaccine, live">
+        <concept code="121" displayName="Zoster vaccine, live"/>
+      </fromConcepts>
+    </conceptMapping>
+    <conceptMapping>
+      <toConcept codeSystem="2.16.840.1.113883.3.795.12.1.1"
+        codeSystemName="OpenCDS concepts" code="ICE187" displayName="Zoster recombinant"/>
+      <fromConcepts codeSystem="2.16.840.1.113883.12.292"
+        codeSystemName="Vaccines administered (CVX)" displayName="Zoster recombinant">
+        <concept code="187" displayName="Zoster recombinant"/>
+      </fromConcepts>
+    </conceptMapping>
+    <conceptMapping>
+      <toConcept codeSystem="2.16.840.1.113883.3.795.12.1.1"
+        codeSystemName="OpenCDS concepts" code="ICE188" displayName="Zoster, unspecified formulation"/>
+      <fromConcepts codeSystem="2.16.840.1.113883.12.292"
+        codeSystemName="Vaccines administered (CVX)" displayName="Zoster, unspecified formulation">
+        <concept code="188" displayName="Zoster, unspecified formulation"/>
+      </fromConcepts>
+    </conceptMapping>
+    <conceptMapping>
+      <toConcept codeSystem="2.16.840.1.113883.3.795.12.1.1"
+        codeSystemName="OpenCDS concepts" code="ICE122" displayName="Rotavirus NOS"/>
+      <fromConcepts codeSystem="2.16.840.1.113883.12.292"
+        codeSystemName="Vaccines administered (CVX)" displayName="Rotavirus NOS">
+        <concept code="122" displayName="Rotavirus NOS"/>
+      </fromConcepts>
+    </conceptMapping>
+    <conceptMapping>
+      <toConcept codeSystem="2.16.840.1.113883.3.795.12.1.1"
+        codeSystemName="OpenCDS concepts" code="ICE100"
+        displayName="Pneumococcal Conjugate 7 valent (PCV 7)"/>
+      <fromConcepts codeSystem="2.16.840.1.113883.12.292"
+        codeSystemName="Vaccines administered (CVX)" displayName="Pneumococcal Conjugate 7 valent (PCV 7)">
+        <concept code="100" displayName="Pneumococcal Conjugate 7 valent (PCV 7)"/>
+      </fromConcepts>
+    </conceptMapping>
+    <conceptMapping>
+      <toConcept codeSystem="2.16.840.1.113883.3.795.12.1.1"
+        codeSystemName="OpenCDS concepts" code="ICE995"
+        displayName="Disease Immunity Focus (Measles)"/>
+      <fromConcepts codeSystem="2.16.840.1.113883.6.103" codeSystemName="ICD-9-CM" displayName="ICE3 Disease Immunity Focus (ICD-9-CM)">
+        <concept code="055.9" displayName="Measles without mention of complication"/>
+      </fromConcepts>
+      <fromConcepts codeSystem="2.16.840.1.113883.6.90" codeSystemName="ICD-10-CM" displayName="ICE Disease Immunity Focus (ICD-10-CM)">
+        <concept code="B05.9" displayName="Measles without complication"/>
+      </fromConcepts>
+      <fromConcepts codeSystem="2.16.840.1.113883.6.96" codeSystemName="SNOMED-CT" displayName="ICE Disease Immunity Focus (SNOMED-CT)">
+        <concept code="371111005" displayName="Serology confirmed measles"/>
+      </fromConcepts>
+    </conceptMapping>
+    <conceptMapping>
+      <toConcept codeSystem="2.16.840.1.113883.3.795.12.1.1"
+        codeSystemName="OpenCDS concepts" code="ICE102" displayName="DTP-Hib-HepB"/>
+      <fromConcepts codeSystem="2.16.840.1.113883.12.292"
+        codeSystemName="Vaccines administered (CVX)" displayName="DTP-Hib-HepB">
+        <concept code="102" displayName="DTP-Hib-HepB"/>
+      </fromConcepts>
+    </conceptMapping>
+    <conceptMapping>
+      <toConcept codeSystem="2.16.840.1.113883.3.795.12.1.1"
+        codeSystemName="OpenCDS concepts" code="ICE133" displayName="Pneumococcal Conjugate NOS"/>
+      <fromConcepts codeSystem="2.16.840.1.113883.12.292"
+        codeSystemName="Vaccines administered (CVX)" displayName="Pneumococcal Conjugate 13 valent (PCV 13)">
+        <concept code="133" displayName="Pneumococcal Conjugate 13 valent (PCV 13)"/>
+      </fromConcepts>
+    </conceptMapping>
+    <conceptMapping>
+      <toConcept codeSystem="2.16.840.1.113883.3.795.12.1.1"
+        codeSystemName="OpenCDS concepts" code="ICE215" displayName="Pneumococcal conjugate PCV15"/>
+      <fromConcepts codeSystem="2.16.840.1.113883.12.292"
+        codeSystemName="Vaccines administered (CVX)" displayName="Pneumococcal conjugate PCV15">
+        <concept code="215" displayName="Pneumococcal conjugate PCV15"/>
+      </fromConcepts>
+    </conceptMapping>
+    <conceptMapping>
+      <toConcept codeSystem="2.16.840.1.113883.3.795.12.1.1"
+        codeSystemName="OpenCDS concepts" code="ICE216" displayName="Pneumococcal conjugate PCV20"/>
+      <fromConcepts codeSystem="2.16.840.1.113883.12.292"
+        codeSystemName="Vaccines administered (CVX)" displayName="Pneumococcal conjugate PCV20">
+        <concept code="216" displayName="Pneumococcal conjugate PCV20"/>
+      </fromConcepts>
+    </conceptMapping>
+    <conceptMapping>
+      <toConcept codeSystem="2.16.840.1.113883.3.795.12.1.1"
+        codeSystemName="OpenCDS concepts" code="ICE43" displayName="HepB adult &gt;= 20yrs"/>
+      <fromConcepts codeSystem="2.16.840.1.113883.12.292"
+        codeSystemName="Vaccines administered (CVX)" displayName="HepB adult &gt;= 20yrs">
+        <concept code="43" displayName="HepB adult &gt;= 20yrs"/>
+      </fromConcepts>
+    </conceptMapping>
+    <conceptMapping>
+      <toConcept codeSystem="2.16.840.1.113883.3.795.12.1.1"
+        codeSystemName="OpenCDS concepts" code="ICE114"
+        displayName="Meningococcal MCV4P (Menactra)"/>
+      <fromConcepts codeSystem="2.16.840.1.113883.12.292"
+        codeSystemName="Vaccines administered (CVX)" displayName="Meningococcal MCV4P (Menactra)">
+        <concept code="114" displayName="Meningococcal MCV4P (Menactra)"/>
+      </fromConcepts>
+    </conceptMapping>
+    <conceptMapping>
+      <toConcept codeSystem="2.16.840.1.113883.3.795.12.1.1"
+        codeSystemName="OpenCDS concepts" code="ICE08" displayName="HepB peds &lt;20yrs"/>
+      <fromConcepts codeSystem="2.16.840.1.113883.12.292"
+        codeSystemName="Vaccines administered (CVX)" displayName="HepB peds &lt; 20yrs">
+        <concept code="08" displayName="HepB peds &lt; 20yrs"/>
+      </fromConcepts>
+    </conceptMapping>
+    <conceptMapping>
+      <toConcept codeSystem="2.16.840.1.113883.3.795.12.1.1"
+        codeSystemName="OpenCDS concepts" code="ICE135"
+        displayName="influenza, high dose, seasonal"/>
+      <fromConcepts codeSystem="2.16.840.1.113883.12.292"
+        codeSystemName="Vaccines administered (CVX)" displayName="influenza, high dose, seasonal">
+        <concept code="135" displayName="influenza, high dose, seasonal"/>
+      </fromConcepts>
+    </conceptMapping>
+    <conceptMapping>
+      <toConcept codeSystem="2.16.840.1.113883.3.795.12.1.1"
+        codeSystemName="OpenCDS concepts" code="ICE22"
+        displayName="DTP-Hib (Tetramune; OmniHib-DTP)"/>
+      <fromConcepts codeSystem="2.16.840.1.113883.12.292"
+        codeSystemName="Vaccines administered (CVX)" displayName="DTP-Hib (Tetramune; OmniHib-DTP)">
+        <concept code="22" displayName="DTP-Hib (Tetramune; OmniHib-DTP)"/>
+      </fromConcepts>
+    </conceptMapping>
+    <conceptMapping>
+      <toConcept codeSystem="2.16.840.1.113883.3.795.12.1.1"
+        codeSystemName="OpenCDS concepts" code="ICE119"
+        displayName="Rotavirus RV1 (Rotarix, 2 dose)"/>
+      <fromConcepts codeSystem="2.16.840.1.113883.12.292"
+        codeSystemName="Vaccines administered (CVX)" displayName="Rotavirus RV1 (Rotarix, 2 dose)">
+        <concept code="119" displayName="Rotavirus RV1 (Rotarix, 2 dose)"/>
+      </fromConcepts>
+    </conceptMapping>
+    <conceptMapping>
+      <toConcept codeSystem="2.16.840.1.113883.3.795.12.1.1"
+        codeSystemName="OpenCDS concepts" code="ICE161"
+        displayName="influenza, injectable, quadrivalent, preservative free"/>
+      <fromConcepts codeSystem="2.16.840.1.113883.12.292"
+        codeSystemName="Vaccines administered (CVX)"
+        displayName="Influenza, injectable, quadrivalent, preservative free, pediatric">
+        <concept code="161"
+          displayName="Influenza, injectable, quadrivalent, preservative free, pediatric"/>
+      </fromConcepts>
+    </conceptMapping>
+    <conceptMapping>
+      <toConcept codeSystem="2.16.840.1.113883.3.795.12.1.1"
+        codeSystemName="OpenCDS concepts" code="ICE166"
+        displayName="influenza, injectable, quadrivalent, preservative free"/>
+      <fromConcepts codeSystem="2.16.840.1.113883.12.292"
+        codeSystemName="Vaccines administered (CVX)"
+        displayName="Influenza, injectable, quadrivalent, preservative free, pediatric">
+        <concept code="166"
+          displayName="Influenza, intradermal, quadrivalent, preservative free, injectable"/>
+      </fromConcepts>
+    </conceptMapping>
+    <conceptMapping>
+      <toConcept codeSystem="2.16.840.1.113883.3.795.12.1.1"
+        codeSystemName="OpenCDS concepts" code="ICE168"
+        displayName="Seasonal trivalent influenza vaccine, adjuvanted, preservative free"/>
+      <fromConcepts codeSystem="2.16.840.1.113883.12.292"
+        codeSystemName="Vaccines administered (CVX)"
+        displayName="Seasonal trivalent influenza vaccine, adjuvanted, preservative free ">
+        <concept code="168"
+          displayName="Seasonal trivalent influenza vaccine, adjuvanted, preservative free"/>
+      </fromConcepts>
+    </conceptMapping>
+    <conceptMapping>
+      <toConcept codeSystem="2.16.840.1.113883.3.795.12.1.1"
+        codeSystemName="OpenCDS concepts" code="ICE170" displayName="DTaP-IPV-Hib"/>
+      <fromConcepts codeSystem="2.16.840.1.113883.12.292"
+        codeSystemName="Vaccines administered (CVX)" displayName="DTaP-IPV-Hib">
+        <concept code="170" displayName="DTaP-IPV-Hib"/>
+      </fromConcepts>
+    </conceptMapping>
+    <conceptMapping>
+      <toConcept codeSystem="2.16.840.1.113883.3.795.12.1.1"
+        codeSystemName="OpenCDS concepts" code="ICE171" displayName="Influenza, injectable, Madin Darby Canine Kidney, preservative free, quadrivalent"/>
+      <fromConcepts codeSystem="2.16.840.1.113883.12.292"
+        codeSystemName="Vaccines administered (CVX)" displayName="Influenza, injectable, Madin Darby Canine Kidney, preservative free, quadrivalent">
+        <concept code="171" displayName="Influenza, injectable, Madin Darby Canine Kidney, preservative free, quadrivalent"/>
+      </fromConcepts>
+    </conceptMapping>
+    <conceptMapping>
+      <toConcept codeSystem="2.16.840.1.113883.3.795.12.1.1"
+        codeSystemName="OpenCDS concepts" code="ICE320" displayName="Influenza, MDCK, trivalent, preservative"/>
+      <fromConcepts codeSystem="2.16.840.1.113883.12.292"
+        codeSystemName="Vaccines administered (CVX)" displayName="Influenza, MDCK, trivalent, preservative">
+        <concept code="320" displayName="Influenza, MDCK, trivalent, preservative"/>
+      </fromConcepts>
+    </conceptMapping>
+    <conceptMapping>
+      <toConcept codeSystem="2.16.840.1.113883.3.795.12.1.1"
+        codeSystemName="OpenCDS concepts" code="ICE118" displayName="HPV Bivalent (Cervarix)"/>
+      <fromConcepts codeSystem="2.16.840.1.113883.12.292"
+        codeSystemName="Vaccines administered (CVX)" displayName="HPV Bivalent (Cervarix)">
+        <concept code="118" displayName="HPV Bivalent (Cervarix)"/>
+      </fromConcepts>
+    </conceptMapping>
+    <conceptMapping>
+      <toConcept codeSystem="2.16.840.1.113883.3.795.12.1.1"
+        codeSystemName="OpenCDS concepts" code="ICE165" displayName="HPV9"/>
+      <fromConcepts codeSystem="2.16.840.1.113883.12.292"
+        codeSystemName="Vaccines administered (CVX)" displayName="CVX">
+        <concept code="165" displayName="HPV9"/>
+      </fromConcepts>
+    </conceptMapping>
+    <conceptMapping>
+      <toConcept codeSystem="2.16.840.1.113883.3.795.12.1.1"
+        codeSystemName="OpenCDS concepts" code="ICE48" displayName="Hib-PRP-T (ActHIB, Hiberix)"/>
+      <fromConcepts codeSystem="2.16.840.1.113883.12.292"
+        codeSystemName="Vaccines administered (CVX)" displayName="Hib-PRP-T">
+        <concept code="48" displayName="Hib-PRP-T"/>
+      </fromConcepts>
+    </conceptMapping>
+    <conceptMapping>
+      <toConcept codeSystem="2.16.840.1.113883.3.795.12.1.1"
+        codeSystemName="OpenCDS concepts" code="ICE44" displayName="HepB Dialysis"/>
+      <fromConcepts codeSystem="2.16.840.1.113883.12.292"
+        codeSystemName="Vaccines administered (CVX)" displayName="HepB Dialysis">
+        <concept code="44" displayName="HepB Dialysis"/>
+      </fromConcepts>
+    </conceptMapping>
+    <conceptMapping>
+      <toConcept codeSystem="2.16.840.1.113883.3.795.12.1.1"
+        codeSystemName="OpenCDS concepts" code="ICE104" displayName="HepA-HepB (Twinrix)"/>
+      <fromConcepts codeSystem="2.16.840.1.113883.12.292"
+        codeSystemName="Vaccines administered (CVX)" displayName="HepA-HepB (Twinrix)">
+        <concept code="104" displayName="HepA-HepB (Twinrix)"/>
+      </fromConcepts>
+    </conceptMapping>
+    <conceptMapping>
+      <toConcept codeSystem="2.16.840.1.113883.3.795.12.1.1"
+        codeSystemName="OpenCDS concepts" code="ICE153"
+        displayName="influenza, injectable, MDCK, preservative free"/>
+      <fromConcepts codeSystem="2.16.840.1.113883.12.292"
+        codeSystemName="Vaccines administered (CVX)" displayName="influenza, injectable, MDCK, preservative free">
+        <concept code="153"
+          displayName="influenza, injectable, MDCK, preservative free"/>
+      </fromConcepts>
+    </conceptMapping>
+    <conceptMapping>
+      <toConcept codeSystem="2.16.840.1.113883.3.795.12.1.1"
+        codeSystemName="OpenCDS concepts" code="ICE83" displayName="HepA peds/adol 2 dose"/>
+      <fromConcepts codeSystem="2.16.840.1.113883.12.292"
+        codeSystemName="Vaccines administered (CVX)" displayName="HepA ped/adol 2 dose">
+        <concept code="83" displayName="HepA ped/adol 2 dose"/>
+      </fromConcepts>
+    </conceptMapping>
+    <conceptMapping>
+      <toConcept codeSystem="2.16.840.1.113883.3.795.12.1.1"
+        codeSystemName="OpenCDS concepts" code="ICE126"
+        displayName="Novel influenza-H1N1-09, preservative-free"/>
+      <fromConcepts codeSystem="2.16.840.1.113883.12.292"
+        codeSystemName="Vaccines administered (CVX)" displayName="Novel influenza-H1N1-09, preservative-free">
+        <concept code="126" displayName="Novel influenza-H1N1-09, preservative-free"/>
+      </fromConcepts>
+    </conceptMapping>
+    <conceptMapping>
+      <toConcept codeSystem="2.16.840.1.113883.3.795.12.1.1"
+        codeSystemName="OpenCDS concepts" code="ICE152" displayName="Pneumococcal Conjugate NOS"/>
+      <fromConcepts codeSystem="2.16.840.1.113883.12.292"
+        codeSystemName="Vaccines administered (CVX)" displayName="Pneumococcal Conjugate NOS">
+        <concept code="152" displayName="Pneumococcal Conjugate NOS"/>
+      </fromConcepts>
+    </conceptMapping>
+    <conceptMapping>
+      <toConcept codeSystem="2.16.840.1.113883.3.795.12.1.1"
+        codeSystemName="OpenCDS concepts" code="ICE158"
+        displayName="influenza, injectable, quadrivalent, preservative free"/>
+      <fromConcepts codeSystem="2.16.840.1.113883.12.292"
+        codeSystemName="Vaccines administered (CVX)" displayName="Influenza-IIV4, IM (over 3yrs)">
+        <concept code="158" displayName="Influenza-IIV4, IM (over 3yrs)"/>
+      </fromConcepts>
+    </conceptMapping>
+    <conceptMapping>
+      <toConcept codeSystem="2.16.840.1.113883.3.795.12.1.1"
+        codeSystemName="OpenCDS concepts" code="ICE05" displayName="Measles"/>
+      <fromConcepts codeSystem="2.16.840.1.113883.12.292"
+        codeSystemName="Vaccines administered (CVX)" displayName="Measles">
+        <concept code="05" displayName="Measles"/>
+      </fromConcepts>
+    </conceptMapping>
+    <conceptMapping>
+      <toConcept codeSystem="2.16.840.1.113883.3.795.12.1.1"
+        codeSystemName="OpenCDS concepts" code="ICE15" displayName="Influenza, split"/>
+      <fromConcepts codeSystem="2.16.840.1.113883.12.292"
+        codeSystemName="Vaccines administered (CVX)" displayName="Influenza, split">
+        <concept code="15" displayName="Influenza, split"/>
+      </fromConcepts>
+    </conceptMapping>
+    <conceptMapping>
+      <toConcept codeSystem="2.16.840.1.113883.3.795.12.1.1"
+        codeSystemName="OpenCDS concepts" code="ICE03" displayName="MMR"/>
+      <fromConcepts codeSystem="2.16.840.1.113883.12.292"
+        codeSystemName="Vaccines administered (CVX)" displayName="MMR">
+        <concept code="03" displayName="MMR"/>
+      </fromConcepts>
+    </conceptMapping>
+    <conceptMapping>
+      <toConcept codeSystem="2.16.840.1.113883.3.795.12.1.1"
+        codeSystemName="OpenCDS concepts" code="ICE51" displayName="Hib-HepB (Comvax)"/>
+      <fromConcepts codeSystem="2.16.840.1.113883.12.292"
+        codeSystemName="Vaccines administered (CVX)" displayName="Hib-HepB (Comvax)">
+        <concept code="51" displayName="Hib-HepB (Comvax)"/>
+      </fromConcepts>
+    </conceptMapping>
+    <conceptMapping>
+      <toConcept codeSystem="2.16.840.1.113883.3.795.12.1.1"
+        codeSystemName="OpenCDS concepts" code="ICE31" displayName="HepA pediatric NOS"/>
+      <fromConcepts codeSystem="2.16.840.1.113883.12.292"
+        codeSystemName="Vaccines administered (CVX)" displayName="HepA pediatric NOS">
+        <concept code="31" displayName="HepA pediatric NOS"/>
+      </fromConcepts>
+    </conceptMapping>
+    <conceptMapping>
+      <toConcept codeSystem="2.16.840.1.113883.3.795.12.1.1"
+        codeSystemName="OpenCDS concepts" code="ICE144"
+        displayName="influenza, seasonal, intradermal, preservative free"/>
+      <fromConcepts codeSystem="2.16.840.1.113883.12.292"
+        codeSystemName="Vaccines administered (CVX)" displayName="influenza, seasonal, intradermal, preservative free">
+        <concept code="144"
+          displayName="influenza, seasonal, intradermal, preservative free"/>
+      </fromConcepts>
+    </conceptMapping>
+    <conceptMapping>
+      <toConcept codeSystem="2.16.840.1.113883.3.795.12.1.1"
+        codeSystemName="OpenCDS concepts" code="ICE137" displayName="HPV NOS"/>
+      <fromConcepts codeSystem="2.16.840.1.113883.12.292"
+        codeSystemName="Vaccines administered (CVX)" displayName="HPV NOS">
+        <concept code="137" displayName="HPV NOS"/>
+      </fromConcepts>
+    </conceptMapping>
+    <conceptMapping>
+      <toConcept codeSystem="2.16.840.1.113883.3.795.12.1.1"
+        codeSystemName="OpenCDS concepts" code="ICE128"
+        displayName="Novel Influenza-H1N1-09, all formulations"/>
+      <fromConcepts codeSystem="2.16.840.1.113883.12.292"
+        codeSystemName="Vaccines administered (CVX)" displayName="Novel Influenza-H1N1-09, all formulations">
+        <concept code="128" displayName="Novel Influenza-H1N1-09, all formulations"/>
+      </fromConcepts>
+    </conceptMapping>
+    <conceptMapping>
+      <toConcept codeSystem="2.16.840.1.113883.3.795.12.1.1"
+        codeSystemName="OpenCDS concepts" code="ICE85" displayName="HepA NOS"/>
+      <fromConcepts codeSystem="2.16.840.1.113883.12.292"
+        codeSystemName="Vaccines administered (CVX)" displayName="HepA NOS">
+        <concept code="85" displayName="HepA NOS"/>
+      </fromConcepts>
+    </conceptMapping>
+    <conceptMapping>
+      <toConcept codeSystem="2.16.840.1.113883.3.795.12.1.1"
+        codeSystemName="OpenCDS concepts" code="ICEIVM201"
+        displayName="Immunization-vaccination management"/>
+      <fromConcepts codeSystem="2.16.840.1.113883.6.5"
+        codeSystemName="SNOMED" displayName="Immunization/vaccination management (procedure)">
+        <concept code="384810002"
+          displayName="Immunization/vaccination management (procedure)"/>
+      </fromConcepts>
+    </conceptMapping>
+    <conceptMapping>
+      <toConcept codeSystem="2.16.840.1.113883.3.795.12.1.1"
+        codeSystemName="OpenCDS concepts" code="ICE125"
+        displayName="Novel Influenza-H1N1-09, nasal"/>
+      <fromConcepts codeSystem="2.16.840.1.113883.12.292"
+        codeSystemName="Vaccines administered (CVX)" displayName="Novel Influenza-H1N1-09, nasal">
+        <concept code="125" displayName="Novel Influenza-H1N1-09, nasal"/>
+      </fromConcepts>
+    </conceptMapping>
+    <conceptMapping>
+      <toConcept codeSystem="2.16.840.1.113883.3.795.12.1.1"
+        codeSystemName="OpenCDS concepts" code="ICE46" displayName="Hib-PRP-D (ProHIBIT)"/>
+      <fromConcepts codeSystem="2.16.840.1.113883.12.292"
+        codeSystemName="Vaccines administered (CVX)" displayName="Hib-PRP-D (ProHIBIT)">
+        <concept code="46" displayName="Hib-PRP-D (ProHIBIT)"/>
+      </fromConcepts>
+    </conceptMapping>
+    <conceptMapping>
+      <toConcept codeSystem="2.16.840.1.113883.3.795.12.1.1"
+        codeSystemName="OpenCDS concepts" code="ICE990" displayName="Disease Immunity Focus"/>
+      <fromConcepts codeSystem="2.16.840.1.113883.6.103"
+        codeSystemName="ICE3 Disease Immunity Focus" displayName="Hib">
+        <concept code="482.2" displayName="Hib"/>
+      </fromConcepts>
+    </conceptMapping>
+    <conceptMapping>
+      <toConcept codeSystem="2.16.840.1.113883.3.795.12.1.1"
+        codeSystemName="OpenCDS concepts" code="ICE1011" displayName="Disease Immunity Focus"/>
+      <fromConcepts codeSystem="2.16.840.1.113883.6.103"
+        codeSystemName="ICE3 Disease Immunity Focus" displayName="Zoster">
+        <concept code="053.9" displayName="Zoster"/>
+      </fromConcepts>
+    </conceptMapping>
+    <!--
+    <conceptMapping>
+      <toConcept codeSystem="2.16.840.1.113883.3.795.12.1.1" codeSystemName="OpenCDS concepts" code="ICE07989" displayName="Coronavirus (unspecified)" />
+      <fromConcepts codeSystem="2.16.840.1.113883.6.103" codeSystemName="ICD-9-CM" displayName="ICD-9-CM">
+        <concept code="079.89" displayName="Coronavirus (unspecified)" />
+      </fromConcepts>
+    </conceptMapping>
+    -->
+    <conceptMapping>
+      <toConcept codeSystem="2.16.840.1.113883.3.795.12.1.1"
+        codeSystemName="OpenCDS concepts" code="ICE996"
+        displayName="Disease Immunity Focus (HepA)"/>
+      <fromConcepts codeSystem="2.16.840.1.113883.6.103" codeSystemName="ICD-9-CM" displayName="ICE3 Disease Immunity Focus (ICD-9-CM)">
+        <concept code="070.1" displayName="Viral hepatitis A without mention of hepatic coma"/>
+      </fromConcepts>
+      <fromConcepts codeSystem="2.16.840.1.113883.6.90" codeSystemName="ICD-10-CM" displayName="ICE Disease Immunity Focus (ICD-10-CM)">
+        <concept code="B15.9" displayName="Hepatitis A without hepatic coma applicable to Hepatitis A (acute)(viral) NOS"/>
+      </fromConcepts>
+      <fromConcepts codeSystem="2.16.840.1.113883.6.96" codeSystemName="SNOMED-CT" displayName="ICE Disease Immunity Focus (SNOMED-CT)">
+        <concept code="278971009" displayName="Serology confirmed hepatitis A"/>
+      </fromConcepts>
+    </conceptMapping>
+    <conceptMapping>
+      <toConcept codeSystem="2.16.840.1.113883.3.795.12.1.1" codeSystemName="OpenCDS concepts" code="ICE994" displayName="Disease Immunity Focus (Mumps)"/>
+      <fromConcepts codeSystem="2.16.840.1.113883.6.103" codeSystemName="ICD-9-CM" displayName="ICE3 Disease Immunity Focus (ICD-9-CM)">
+        <concept code="072.9" displayName="Mumps without mention of complication"/>
+      </fromConcepts>
+      <fromConcepts codeSystem="2.16.840.1.113883.6.90" codeSystemName="ICD-10-CM" displayName="ICE Disease Immunity Focus (ICD-10-CM)">
+        <concept code="B26.9" displayName="Mumps without complication"/>
+      </fromConcepts>
+      <fromConcepts codeSystem="2.16.840.1.113883.6.96" codeSystemName="SNOMED-CT" displayName="ICE Disease Immunity Focus (SNOMED-CT)">
+        <concept code="371112003" displayName="Serology confirmed mumps"/>
+      </fromConcepts>
+    </conceptMapping>
+    <conceptMapping>
+      <toConcept codeSystem="2.16.840.1.113883.3.795.12.1.1"
+        codeSystemName="OpenCDS concepts" code="ICE140"
+        displayName="influenza, seasonal, injectable, preservative free"/>
+      <fromConcepts codeSystem="2.16.840.1.113883.12.292"
+        codeSystemName="Vaccines administered (CVX)" displayName="influenza, seasonal, injectable, preservative free">
+        <concept code="140"
+          displayName="influenza, seasonal, injectable, preservative free"/>
+      </fromConcepts>
+    </conceptMapping>
+    <conceptMapping>
+      <toConcept codeSystem="2.16.840.1.113883.3.795.12.1.1"
+        codeSystemName="OpenCDS concepts" code="C30" displayName="Male"/>
+      <fromConcepts codeSystem="2.16.840.1.113883.5.1"
+        codeSystemName="HL7 administrative gender" displayName="Male">
+        <concept code="M" displayName="Male"/>
+      </fromConcepts>
+    </conceptMapping>
+    <conceptMapping>
+      <toConcept codeSystem="2.16.840.1.113883.3.795.12.1.1"
+        codeSystemName="OpenCDS concepts" code="ICE62" displayName="HPV Quadrivalent (Gardasil)"/>
+      <fromConcepts codeSystem="2.16.840.1.113883.12.292"
+        codeSystemName="Vaccines administered (CVX)" displayName="HPV Quadrivalent (Gardasil)">
+        <concept code="62" displayName="HPV Quadrivalent (Gardasil)"/>
+      </fromConcepts>
+    </conceptMapping>
+    <conceptMapping>
+      <toConcept codeSystem="2.16.840.1.113883.3.795.12.1.1"
+        codeSystemName="OpenCDS concepts" code="ICE89"
+        displayName="Polio, unspecified formulation"/>
+      <fromConcepts codeSystem="2.16.840.1.113883.12.292"
+        codeSystemName="Vaccines administered (CVX)" displayName="Polio Unspecified forumulation">
+        <concept code="89" displayName="Polio Unspecified forumulation"/>
+      </fromConcepts>
+    </conceptMapping>
+    <conceptMapping>
+      <toConcept codeSystem="2.16.840.1.113883.3.795.12.1.1"
+        codeSystemName="OpenCDS concepts" code="ICE998" displayName="Disease Immunity Documented"/>
+      <fromConcepts codeSystem="2.16.840.1.113883.3.795.12.100.8"
+        codeSystemName="ICE3 Disease Immunity Source" displayName="Disease Documented">
+        <concept code="DISEASE_DOCUMENTED" displayName="Disease Documented"/>
+      </fromConcepts>
+    </conceptMapping>
+    <conceptMapping>
+      <toConcept codeSystem="2.16.840.1.113883.3.795.12.1.1"
+        codeSystemName="OpenCDS concepts" code="ICE1000" displayName="Proof of Immunity"/>
+      <fromConcepts codeSystem="2.16.840.1.113883.3.795.12.100.8"
+        codeSystemName="ICE3 Disease Immunity Source" displayName="Proof of Immunity">
+        <concept code="PROOF_OF_IMMUNITY" displayName="Proof of Immunity"/>
+      </fromConcepts>
+    </conceptMapping>
+    <conceptMapping>
+      <toConcept codeSystem="2.16.840.1.113883.3.795.12.1.1"
+        codeSystemName="OpenCDS concepts" code="ICE74" displayName="Rotavirus"/>
+      <fromConcepts codeSystem="2.16.840.1.113883.12.292"
+        codeSystemName="Vaccines administered (CVX)" displayName="Rotavirus">
+        <concept code="74" displayName="Rotavirus"/>
+      </fromConcepts>
+    </conceptMapping>
+    <conceptMapping>
+      <toConcept codeSystem="2.16.840.1.113883.3.795.12.1.1"
+        codeSystemName="OpenCDS concepts" code="ICE45" displayName="HepB NOS"/>
+      <fromConcepts codeSystem="2.16.840.1.113883.12.292"
+        codeSystemName="Vaccines administered (CVX)" displayName="HepB NOS">
+        <concept code="45" displayName="HepB NOS"/>
+      </fromConcepts>
+    </conceptMapping>
+    <conceptMapping>
+      <toConcept codeSystem="2.16.840.1.113883.3.795.12.1.1"
+        codeSystemName="OpenCDS concepts" code="ICE189" displayName="Hep B, adjuvanted"/>
+      <fromConcepts codeSystem="2.16.840.1.113883.12.292"
+        codeSystemName="Vaccines administered (CVX)" displayName="Hep B, adjuvanted">
+        <concept code="189" displayName="Hep B, adjuvanted"/>
+      </fromConcepts>
+    </conceptMapping>
+    <conceptMapping>
+      <toConcept codeSystem="2.16.840.1.113883.3.795.12.1.1"
+        codeSystemName="OpenCDS concepts" code="ICE198" displayName="DTP-Hep B-Hib, Pentavalent"/>
+      <fromConcepts codeSystem="2.16.840.1.113883.12.292"
+        codeSystemName="Vaccines administered (CVX)" displayName="DTP-Hep B-Hib, Pentavalent">
+        <concept code="198" displayName="Hep B, adjuvanted"/>
+      </fromConcepts>
+    </conceptMapping>
+    <conceptMapping>
+      <toConcept codeSystem="2.16.840.1.113883.3.795.12.1.1"
+        codeSystemName="OpenCDS concepts" code="ICE220" displayName="HepB recombinant, 3-antigen, Al(OH)3"/>
+      <fromConcepts codeSystem="2.16.840.1.113883.12.292"
+        codeSystemName="Vaccines administered (CVX)" displayName="HepB recombinant, 3-antigen, Al(OH)3">
+        <concept code="220" displayName="HepB recombinant, 3-antigen, Al(OH)3"/>
+      </fromConcepts>
+    </conceptMapping>
+    <conceptMapping>
+      <toConcept codeSystem="2.16.840.1.113883.3.795.12.1.1"
+        codeSystemName="OpenCDS concepts" code="ICE94" displayName="MMR-Varicella"/>
+      <fromConcepts codeSystem="2.16.840.1.113883.12.292"
+        codeSystemName="Vaccines administered (CVX)" displayName="MMR-Varicella">
+        <concept code="94" displayName="MMR-Varicella"/>
+      </fromConcepts>
+    </conceptMapping>
+    <conceptMapping>
+      <toConcept codeSystem="2.16.840.1.113883.3.795.12.1.1"
+        codeSystemName="OpenCDS concepts" code="ICE50" displayName="DTaP-Hib (TriHiBit)"/>
+      <fromConcepts codeSystem="2.16.840.1.113883.12.292"
+        codeSystemName="Vaccines administered (CVX)" displayName="DTaP-Hib (TriHiBit)">
+        <concept code="50" displayName="DTaP-Hib (TriHiBit)"/>
+      </fromConcepts>
+    </conceptMapping>
+    <conceptMapping>
+      <toConcept codeSystem="2.16.840.1.113883.3.795.12.1.1"
+        codeSystemName="OpenCDS concepts" code="ICE109" displayName="Pneumococcal Conjugate NOS"/>
+      <fromConcepts codeSystem="2.16.840.1.113883.12.292"
+        codeSystemName="Vaccines administered (CVX)" displayName="Pneumococcal Conjugate NOS">
+        <concept code="109" displayName="Pneumococcal Conjugate NOS"/>
+      </fromConcepts>
+    </conceptMapping>
+    <conceptMapping>
+      <toConcept codeSystem="2.16.840.1.113883.3.795.12.1.1"
+        codeSystemName="OpenCDS concepts" code="ICE07" displayName="Mumps"/>
+      <fromConcepts codeSystem="2.16.840.1.113883.12.292"
+        codeSystemName="Vaccines administered (CVX)" displayName="Mumps">
+        <concept code="07" displayName="Mumps"/>
+      </fromConcepts>
+    </conceptMapping>
+    <conceptMapping>
+      <toConcept codeSystem="2.16.840.1.113883.3.795.12.1.1"
+        codeSystemName="OpenCDS concepts" code="ICE16" displayName="Influenza, whole"/>
+      <fromConcepts codeSystem="2.16.840.1.113883.12.292"
+        codeSystemName="Vaccines administered (CVX)" displayName="Influenza, whole">
+        <concept code="16" displayName="Influenza, whole"/>
+      </fromConcepts>
+    </conceptMapping>
+    <conceptMapping>
+      <toConcept codeSystem="2.16.840.1.113883.3.795.12.1.1"
+        codeSystemName="OpenCDS concepts" code="ICE21" displayName="Varicella"/>
+      <fromConcepts codeSystem="2.16.840.1.113883.12.292"
+        codeSystemName="Vaccines administered (CVX)" displayName="Varicella">
+        <concept code="21" displayName="Varicella"/>
+      </fromConcepts>
+    </conceptMapping>
+    <conceptMapping>
+      <toConcept codeSystem="2.16.840.1.113883.3.795.12.1.1"
+        codeSystemName="OpenCDS concepts" code="ICE33"
+        displayName="Pneumococcal Polysaccharide 23 Valent"/>
+      <fromConcepts codeSystem="2.16.840.1.113883.12.292"
+        codeSystemName="Vaccines administered (CVX)" displayName="Pneumococcal Polysaccharide 23 Valent">
+        <concept code="33" displayName="Pneumococcal Polysaccharide 23 Valent"/>
+      </fromConcepts>
+    </conceptMapping>
+    <conceptMapping>
+      <toConcept codeSystem="2.16.840.1.113883.3.795.12.1.1"
+        codeSystemName="OpenCDS concepts" code="ICE155"
+        displayName="influenza, recombinant, injectable, preservative free"/>
+      <fromConcepts codeSystem="2.16.840.1.113883.12.292"
+        codeSystemName="Vaccines administered (CVX)"
+        displayName="nfluenza, recombinant, injectable, preservative free">
+        <concept code="155"
+          displayName="nfluenza, recombinant, injectable, preservative free"/>
+      </fromConcepts>
+    </conceptMapping>
+    <conceptMapping>
+      <toConcept codeSystem="2.16.840.1.113883.3.795.12.1.1"
+        codeSystemName="OpenCDS concepts" code="ICE136"
+        displayName="Meningococcal MCV4O (Menveo)"/>
+      <fromConcepts codeSystem="2.16.840.1.113883.12.292"
+        codeSystemName="Vaccines administered (CVX)" displayName="Meningococcal MCV4O (Menveo)">
+        <concept code="136" displayName="Meningococcal MCV4O (Menveo)"/>
+      </fromConcepts>
+    </conceptMapping>
+    <conceptMapping>
+      <toConcept codeSystem="2.16.840.1.113883.3.795.12.1.1"
+        codeSystemName="OpenCDS concepts" code="ICE130" displayName="DTaP/IPV"/>
+      <fromConcepts codeSystem="2.16.840.1.113883.12.292"
+        codeSystemName="Vaccines administered (CVX)" displayName="DTaP/IPV">
+        <concept code="130" displayName="DTaP/IPV"/>
+      </fromConcepts>
+    </conceptMapping>
+    <conceptMapping>
+      <toConcept codeSystem="2.16.840.1.113883.3.795.12.1.1"
+        codeSystemName="OpenCDS concepts" code="ICE148"
+        displayName="Mening C&amp;Y-Hib PRP-T (Menhibrix)"/>
+      <fromConcepts codeSystem="2.16.840.1.113883.12.292"
+        codeSystemName="Vaccines administered (CVX)" displayName="Meningococcal C/Y-HIB PRP (Menhibrix)">
+        <concept code="148" displayName="Meningococcal C/Y-HIB PRP (Menhibrix)"/>
+      </fromConcepts>
+    </conceptMapping>
+    <conceptMapping>
+      <toConcept codeSystem="2.16.840.1.113883.3.795.12.1.1"
+        codeSystemName="OpenCDS concepts" code="ICE223"
+        displayName="Immunization Recommended (Due Now)"/>
+      <fromConcepts codeSystem="2.16.840.1.113883.3.795.12.100.6"
+        codeSystemName="ICE3 Immunization Recommendation Reason"
+        displayName="Due Now">
+        <concept code="DUE_NOW" displayName="Due Now"/>
+      </fromConcepts>
+    </conceptMapping>
+    <conceptMapping>
+      <toConcept codeSystem="2.16.840.1.113883.3.795.12.1.1"
+        codeSystemName="OpenCDS concepts" code="ICE110" displayName="DTaP-Hep B-IPV"/>
+      <fromConcepts codeSystem="2.16.840.1.113883.12.292"
+        codeSystemName="Vaccines administered (CVX)" displayName="DTaP-Hep B-IPV">
+        <concept code="110" displayName="DTaP-Hep B-IPV"/>
+      </fromConcepts>
+    </conceptMapping>
+    <conceptMapping>
+      <toConcept codeSystem="2.16.840.1.113883.3.795.12.1.1"
+        codeSystemName="OpenCDS concepts" code="ICE38" displayName="Mumps/Rubella"/>
+      <fromConcepts codeSystem="2.16.840.1.113883.12.292"
+        codeSystemName="Vaccines administered (CVX)" displayName="Mumps/Rubella">
+        <concept code="38" displayName="Mumps/Rubella"/>
+      </fromConcepts>
+    </conceptMapping>
+    <conceptMapping>
+      <toConcept codeSystem="2.16.840.1.113883.3.795.12.1.1"
+        codeSystemName="OpenCDS concepts" code="ICE116"
+        displayName="Rotavirus RV5 (RotaTeq, 3 dose)"/>
+      <fromConcepts codeSystem="2.16.840.1.113883.12.292"
+        codeSystemName="Vaccines administered (CVX)" displayName="Rotavirus RV5 (RotaTeq, 3 dose)">
+        <concept code="116" displayName="Rotavirus RV5 (RotaTeq, 3 dose)"/>
+      </fromConcepts>
+    </conceptMapping>
+    <conceptMapping>
+      <toConcept codeSystem="2.16.840.1.113883.3.795.12.1.1"
+        codeSystemName="OpenCDS concepts" code="ICE47" displayName="Hib-HbOC (HibTITER)"/>
+      <fromConcepts codeSystem="2.16.840.1.113883.12.292"
+        codeSystemName="Vaccines administered (CVX)" displayName="Hib-HbOC">
+        <concept code="47" displayName="Hib-HbOC"/>
+      </fromConcepts>
+    </conceptMapping>
+    <conceptMapping>
+      <toConcept codeSystem="2.16.840.1.113883.3.795.12.1.1"
+        codeSystemName="OpenCDS concepts" code="ICE120" displayName="DTaP-Hib (PRP-T)-IPV"/>
+      <fromConcepts codeSystem="2.16.840.1.113883.12.292"
+        codeSystemName="Vaccines administered (CVX)" displayName="DTaP-Hib (PRP-T)-IPV">
+        <concept code="120" displayName="DTaP-Hib (PRP-T)-IPV"/>
+      </fromConcepts>
+    </conceptMapping>
+    <conceptMapping>
+      <toConcept codeSystem="2.16.840.1.113883.3.795.12.1.1"
+        codeSystemName="OpenCDS concepts" code="ICE120" displayName="DT-IPV adsorbed Non-US"/>
+      <fromConcepts codeSystem="2.16.840.1.113883.12.292"
+        codeSystemName="Vaccines administered (CVX)" displayName="DT-IPV adsorbed Non-US">
+        <concept code="195" displayName="DT-IPV adsorbed Non-US"/>
+      </fromConcepts>
+    </conceptMapping>
+    <conceptMapping>
+      <toConcept codeSystem="2.16.840.1.113883.3.795.12.1.1"
+        codeSystemName="OpenCDS concepts" code="ICE991"
+        displayName="Disease Immunity Focus (Rotavirus)"/>
+      <fromConcepts codeSystem="2.16.840.1.113883.6.103"
+        codeSystemName="ICE3 Disease Immunity Focus" displayName="Rotavirus">
+        <concept code="008.61" displayName="Rotavirus"/>
+      </fromConcepts>
+    </conceptMapping>
+    <conceptMapping>
+      <toConcept codeSystem="2.16.840.1.113883.3.795.12.1.1"
+        codeSystemName="OpenCDS concepts" code="ICE151"
+        displayName="influenza nasal, unspecified formulation"/>
+      <fromConcepts codeSystem="2.16.840.1.113883.12.292"
+        codeSystemName="Vaccines administered (CVX)" displayName="influenza nasal, unspecified formulation">
+        <concept code="151" displayName="influenza nasal, unspecified formulation"/>
+      </fromConcepts>
+    </conceptMapping>
+    <conceptMapping>
+      <toConcept codeSystem="2.16.840.1.113883.3.795.12.1.1"
+        codeSystemName="OpenCDS concepts" code="C31" displayName="Female"/>
+      <fromConcepts codeSystem="2.16.840.1.113883.5.1"
+        codeSystemName="HL7 administrative gender" displayName="Female">
+        <concept code="F" displayName="Female"/>
+      </fromConcepts>
+    </conceptMapping>
+    <conceptMapping>
+      <toConcept codeSystem="2.16.840.1.113883.3.795.12.1.1"
+        codeSystemName="OpenCDS concepts" code="ICE150"
+        displayName="influenza, injectable, quadrivalent, preservative free"/>
+      <fromConcepts codeSystem="2.16.840.1.113883.12.292"
+        codeSystemName="Vaccines administered (CVX)"
+        displayName="influenza, injectable, quadrivalent, preservative free">
+        <concept code="150"
+          displayName="influenza, injectable, quadrivalent, preservative free"/>
+      </fromConcepts>
+    </conceptMapping>
+    <conceptMapping>
+      <toConcept codeSystem="2.16.840.1.113883.3.795.12.1.1"
+        codeSystemName="OpenCDS concepts" code="ICE149"
+        displayName="influenza, live, intranasal, quadrivalent"/>
+      <fromConcepts codeSystem="2.16.840.1.113883.12.292"
+        codeSystemName="Vaccines administered (CVX)" displayName="influenza, live, intranasal, quadrivalent">
+        <concept code="149" displayName="influenza, live, intranasal, quadrivalent"/>
+      </fromConcepts>
+    </conceptMapping>
+    <conceptMapping>
+      <toConcept codeSystem="2.16.840.1.113883.3.795.12.1.1"
+        codeSystemName="OpenCDS concepts" code="ICE52" displayName="HepA adult"/>
+      <fromConcepts codeSystem="2.16.840.1.113883.12.292"
+        codeSystemName="Vaccines administered (CVX)" displayName="HepA adult">
+        <concept code="52" displayName="HepA adult"/>
+      </fromConcepts>
+    </conceptMapping>
+    <conceptMapping>
+      <toConcept codeSystem="2.16.840.1.113883.3.795.12.1.1"
+        codeSystemName="OpenCDS concepts" code="ICE02" displayName="OPV"/>
+      <fromConcepts codeSystem="2.16.840.1.113883.12.292"
+        codeSystemName="Vaccines administered (CVX)" displayName="OPV">
+        <concept code="02" displayName="OPV"/>
+      </fromConcepts>
+    </conceptMapping>
+    <conceptMapping>
+      <toConcept codeSystem="2.16.840.1.113883.3.795.12.1.1"
+        codeSystemName="OpenCDS concepts" code="ICE178" displayName="OPV bivalent"/>
+      <fromConcepts codeSystem="2.16.840.1.113883.12.292"
+        codeSystemName="Vaccines administered (CVX)" displayName="OPV bivalent">
+        <concept code="178" displayName="OPV bivalent"/>
+      </fromConcepts>
+    </conceptMapping>
+    <conceptMapping>
+      <toConcept codeSystem="2.16.840.1.113883.3.795.12.1.1"
+        codeSystemName="OpenCDS concepts" code="ICE179" displayName="OPV, monovalent, unspecified"/>
+      <fromConcepts codeSystem="2.16.840.1.113883.12.292"
+        codeSystemName="Vaccines administered (CVX)" displayName="OPV, monovalent, unspecified">
+        <concept code="179" displayName="OPV, monovalent, unspecified"/>
+      </fromConcepts>
+    </conceptMapping>
+    <conceptMapping>
+      <toConcept codeSystem="2.16.840.1.113883.3.795.12.1.1"
+        codeSystemName="OpenCDS concepts" code="ICE182" displayName="OPV, Unspecified"/>
+      <fromConcepts codeSystem="2.16.840.1.113883.12.292"
+        codeSystemName="Vaccines administered (CVX)" displayName="OPV, Unspecified">
+        <concept code="182" displayName="OPV"/>
+      </fromConcepts>
+    </conceptMapping>
+    <conceptMapping>
+      <toConcept codeSystem="2.16.840.1.113883.3.795.12.1.1"
+        codeSystemName="OpenCDS concepts" code="ICE185" displayName="influenza, recombinant, quadrivalent,injectable, preservative free"/>
+      <fromConcepts codeSystem="2.16.840.1.113883.12.292"
+        codeSystemName="Vaccines administered (CVX)" displayName="influenza, recombinant, quadrivalent,injectable, preservative free">
+        <concept code="185" displayName="influenza, recombinant, quadrivalent,injectable, preservative free"/>
+      </fromConcepts>
+    </conceptMapping>
+    <conceptMapping>
+      <toConcept codeSystem="2.16.840.1.113883.3.795.12.1.1"
+        codeSystemName="OpenCDS concepts" code="ICE186" displayName="Influenza, injectable, MDCK, quadrivalent"/>
+      <fromConcepts codeSystem="2.16.840.1.113883.12.292"
+        codeSystemName="Vaccines administered (CVX)" displayName="Influenza, injectable, MDCK, quadrivalent">
+        <concept code="186" displayName="Influenza, injectable, MDCK, quadrivalent"/>
+      </fromConcepts>
+    </conceptMapping>
+    <conceptMapping>
+      <toConcept codeSystem="2.16.840.1.113883.3.795.12.1.1"
+        codeSystemName="OpenCDS concepts" code="ICE194" displayName="Influenza, Southern Hemisphere, unspecified formulation"/>
+      <fromConcepts codeSystem="2.16.840.1.113883.12.292"
+        codeSystemName="Vaccines administered (CVX)" displayName="Influenza, Southern Hemisphere, unspecified formulation">
+        <concept code="194" displayName="Influenza, Southern Hemisphere, unspecified formulation"/>
+      </fromConcepts>
+    </conceptMapping>
+    <conceptMapping>
+      <toConcept codeSystem="2.16.840.1.113883.3.795.12.1.1"
+        codeSystemName="OpenCDS concepts" code="ICE197" displayName="Influenza, high dose, quadrivalent"/>
+      <fromConcepts codeSystem="2.16.840.1.113883.12.292"
+        codeSystemName="Vaccines administered (CVX)" displayName="Influenza, high dose, quadrivalent">
+        <concept code="197" displayName="Influenza, high dose, quadrivalent"/>
+      </fromConcepts>
+    </conceptMapping>
+    <conceptMapping>
+      <toConcept codeSystem="2.16.840.1.113883.3.795.12.1.1"
+        codeSystemName="OpenCDS concepts" code="ICE200" displayName="Influenza, Southern Hemisphere, pediatric, preservative free"/>
+      <fromConcepts codeSystem="2.16.840.1.113883.12.292"
+        codeSystemName="Vaccines administered (CVX)" displayName="Influenza, Southern Hemisphere, pediatric, preservative free">
+        <concept code="200" displayName="Influenza, Southern Hemisphere, pediatric, preservative free"/>
+      </fromConcepts>
+    </conceptMapping>
+    <conceptMapping>
+      <toConcept codeSystem="2.16.840.1.113883.3.795.12.1.1"
+        codeSystemName="OpenCDS concepts" code="ICE201" displayName="Influenza, Southern Hemisphere, preservative free"/>
+      <fromConcepts codeSystem="2.16.840.1.113883.12.292"
+        codeSystemName="Vaccines administered (CVX)" displayName="Influenza, Southern Hemisphere, preservative free">
+        <concept code="201" displayName="Influenza, Southern Hemisphere, preservative free"/>
+      </fromConcepts>
+    </conceptMapping>
+    <conceptMapping>
+      <toConcept codeSystem="2.16.840.1.113883.3.795.12.1.1"
+        codeSystemName="OpenCDS concepts" code="ICE202" displayName="Influenza, Southern Hemisphere, quadrivalent, with preservative"/>
+      <fromConcepts codeSystem="2.16.840.1.113883.12.292"
+        codeSystemName="Vaccines administered (CVX)" displayName="Influenza, Southern Hemisphere, quadrivalent, with preservative">
+        <concept code="202" displayName="Influenza, Southern Hemisphere, quadrivalent, with preservative"/>
+      </fromConcepts>
+    </conceptMapping>
+    <conceptMapping>
+      <toConcept codeSystem="2.16.840.1.113883.3.795.12.1.1"
+        codeSystemName="OpenCDS concepts" code="ICE205" displayName="Influenza, seasonal vaccine, quadrivalent, adjuvanted"/>
+      <fromConcepts codeSystem="2.16.840.1.113883.12.292"
+        codeSystemName="Vaccines administered (CVX)" displayName="Influenza, seasonal vaccine, quadrivalent, adjuvanted">
+        <concept code="205" displayName="Influenza, seasonal vaccine, quadrivalent, adjuvanted"/>
+      </fromConcepts>
+    </conceptMapping>
+    <conceptMapping>
+      <toConcept codeSystem="2.16.840.1.113883.3.795.12.1.1"
+        codeSystemName="OpenCDS concepts" code="ICE231" displayName="Influenza, Southern Hemisphere, high-dose, quadrivalent"/>
+      <fromConcepts codeSystem="2.16.840.1.113883.12.292"
+        codeSystemName="Vaccines administered (CVX)" displayName="Influenza, Southern Hemisphere, high-dose, quadrivalent">
+        <concept code="231" displayName="Influenza, Southern Hemisphere, quadrivalent, with preservative"/>
+      </fromConcepts>
+    </conceptMapping>
+    <conceptMapping>
+      <toConcept codeSystem="2.16.840.1.113883.3.795.12.1.1"
+        codeSystemName="OpenCDS concepts" code="ICE162" displayName="Meningococcal B FHbp, recombinant (Trumenba)"/>
+      <fromConcepts codeSystem="2.16.840.1.113883.12.292"
+        codeSystemName="Vaccines administered (CVX)" displayName="Meningococcal B FHbp, recombinant (Trumenba)">
+        <concept code="162" displayName="Meningococcal B FHbp, recombinant (Trumenba)"/>
+      </fromConcepts>
+    </conceptMapping>
+    <conceptMapping>
+      <toConcept codeSystem="2.16.840.1.113883.3.795.12.1.1"
+        codeSystemName="OpenCDS concepts" code="ICE163" displayName="Meningococcal B 4C, OMV (Bexsero)"/>
+      <fromConcepts codeSystem="2.16.840.1.113883.12.292"
+        codeSystemName="Vaccines administered (CVX)" displayName="Meningococcal B 4C, OMV (Bexsero)">
+        <concept code="163" displayName="Meningococcal B 4C, OMV (Bexsero)"/>
+      </fromConcepts>
+    </conceptMapping>
+    <conceptMapping>
+      <toConcept codeSystem="2.16.840.1.113883.3.795.12.1.1"
+        codeSystemName="OpenCDS concepts" code="ICE111" displayName="influenza, live, intranasal"/>
+      <fromConcepts codeSystem="2.16.840.1.113883.12.292"
+        codeSystemName="Vaccines administered (CVX)" displayName="influenza, live, intranasal">
+        <concept code="111" displayName="influenza, live, intranasal"/>
+      </fromConcepts>
+    </conceptMapping>
+    <conceptMapping>
+      <toConcept codeSystem="2.16.840.1.113883.3.795.12.1.1"
+        codeSystemName="OpenCDS concepts" code="ICE10" displayName="IPV"/>
+      <fromConcepts codeSystem="2.16.840.1.113883.12.292"
+        codeSystemName="Vaccines administered (CVX)" displayName="IPV">
+        <concept code="10" displayName="IPV"/>
+      </fromConcepts>
+    </conceptMapping>
+    <conceptMapping>
+      <toConcept codeSystem="2.16.840.1.113883.3.795.12.1.1"
+        codeSystemName="OpenCDS concepts" code="ICE108"
+        displayName="Meningococcal, unspecified formulation"/>
+      <fromConcepts codeSystem="2.16.840.1.113883.12.292"
+        codeSystemName="Vaccines administered (CVX)" displayName="Meningococcal, unspecified formulation">
+        <concept code="108" displayName="Meningococcal, unspecified formulation"/>
+      </fromConcepts>
+    </conceptMapping>
+    <conceptMapping>
+      <toConcept codeSystem="2.16.840.1.113883.3.795.12.1.1"
+        codeSystemName="OpenCDS concepts" code="ICE06" displayName="Rubella"/>
+      <fromConcepts codeSystem="2.16.840.1.113883.12.292"
+        codeSystemName="Vaccines administered (CVX)" displayName="Rubella">
+        <concept code="06" displayName="Rubella"/>
+      </fromConcepts>
+    </conceptMapping>
+    <conceptMapping>
+      <toConcept codeSystem="2.16.840.1.113883.3.795.12.1.1"
+        codeSystemName="OpenCDS concepts" code="ICE141"
+        displayName="influenza, seasonal, injectable"/>
+      <fromConcepts codeSystem="2.16.840.1.113883.12.292"
+        codeSystemName="Vaccines administered (CVX)" displayName="influenza, seasonal, injectable">
+        <concept code="141" displayName="influenza, seasonal, injectable"/>
+      </fromConcepts>
+    </conceptMapping>
+    <conceptMapping>
+      <toConcept codeSystem="2.16.840.1.113883.3.795.12.1.1"
+        codeSystemName="OpenCDS concepts" code="ICE84"
+        displayName="HepA pediatric/adolescent (3 dose)"/>
+      <fromConcepts codeSystem="2.16.840.1.113883.12.292"
+        codeSystemName="Vaccines administered (CVX)" displayName="HepA pediatric/adolescent (3 dose)">
+        <concept code="84" displayName="HepA pediatric/adolescent (3 dose)"/>
+      </fromConcepts>
+    </conceptMapping>
+    <conceptMapping>
+      <toConcept codeSystem="2.16.840.1.113883.3.795.12.1.1"
+        codeSystemName="OpenCDS concepts" code="ICE993"
+        displayName="Disease Immunity Focus (Rubella)"/>
+      <fromConcepts codeSystem="2.16.840.1.113883.6.103" codeSystemName="ICD-9-CM" displayName="ICE3 Disease Immunity Focus (ICD-9-CM)">
+        <concept code="056.9" displayName="Rubella without mention of complication"/>
+      </fromConcepts>
+      <fromConcepts codeSystem="2.16.840.1.113883.6.90" codeSystemName="ICD-10-CM" displayName="ICE Disease Immunity Focus (ICD-10-CM)">
+        <concept code="B06.9" displayName="Rubella without complication"/>
+      </fromConcepts>
+      <fromConcepts codeSystem="2.16.840.1.113883.6.96" codeSystemName="SNOMED-CT" displayName="ICE Disease Immunity Focus (SNOMED-CT)">
+        <concept code="278968001" displayName="Serology confirmed rubella"/>
+      </fromConcepts>
+    </conceptMapping>
+    <conceptMapping>
+      <toConcept codeSystem="2.16.840.1.113883.3.795.12.1.1"
+        codeSystemName="OpenCDS concepts" code="ICE49" displayName="Hib-PRP-OMP (PedvaxHIB)"/>
+      <fromConcepts codeSystem="2.16.840.1.113883.12.292"
+        codeSystemName="Vaccines administered (CVX)" displayName="Hib-PRP-OMP (PedvaxHIB)">
+        <concept code="49" displayName="Hib-PRP-OMP (PedvaxHIB)"/>
+      </fromConcepts>
+    </conceptMapping>
+    <conceptMapping>
+      <toConcept codeSystem="2.16.840.1.113883.3.795.12.1.1"
+        codeSystemName="OpenCDS concepts" code="ICE32"
+        displayName="Meningococcal MPSV4 (Menomune) "/>
+      <fromConcepts codeSystem="2.16.840.1.113883.12.292"
+        codeSystemName="Vaccines administered (CVX)" displayName="Meningococcal MPSV4 (Menomune) ">
+        <concept code="32" displayName="Meningococcal MPSV4 (Menomune) "/>
+      </fromConcepts>
+    </conceptMapping>
+    <conceptMapping>
+      <toConcept codeSystem="2.16.840.1.113883.3.795.12.1.1"
+        codeSystemName="OpenCDS concepts" code="ICE147"
+        displayName="Meningococcal MCV4, unspecified formulation"/>
+      <fromConcepts codeSystem="2.16.840.1.113883.12.292"
+        codeSystemName="Vaccines administered (CVX)" displayName="Meningococcal MCV4, unspecified formulation">
+        <concept code="147" displayName="Meningococcal MCV4, unspecified formulation"/>
+      </fromConcepts>
+    </conceptMapping>
+    <conceptMapping>
+      <toConcept codeSystem="2.16.840.1.113883.3.795.12.1.1"
+        codeSystemName="OpenCDS concepts" code="ICE203"
+        displayName="Meningococcal MenACWY-TT (MenQuadfi)"/>
+      <fromConcepts codeSystem="2.16.840.1.113883.12.292"
+        codeSystemName="Vaccines administered (CVX)" displayName="Meningococcal MenACWY-TT (MenQuadfi)">
+        <concept code="203" displayName="Meningococcal MenACWY-TT (MenQuadfi)"/>
+      </fromConcepts>
+    </conceptMapping>
+    <conceptMapping>
+      <toConcept codeSystem="2.16.840.1.113883.3.795.12.1.1"
+        codeSystemName="OpenCDS concepts" code="ICE999" displayName="Disease Immunity Reason"/>
+      <fromConcepts codeSystem="2.16.840.1.113883.3.795.12.100.9"
+        codeSystemName="ICE3 Disease Immunity Reason" displayName="Is Immune">
+        <concept code="IS_IMMUNE" displayName="Is Immune"/>
+      </fromConcepts>
+    </conceptMapping>
+    <conceptMapping>
+      <toConcept codeSystem="2.16.840.1.113883.3.795.12.1.1"
+        codeSystemName="OpenCDS concepts" code="ICE997" displayName="Disease Immunity Focus"/>
+      <fromConcepts codeSystem="2.16.840.1.113883.6.103" codeSystemName="ICD-9-CM" displayName="ICE3 Disease Immunity Focus (ICD-9-CM)">
+        <concept code="070.30" displayName="Viral hepatitis B without mention of hepatic coma"/>
+      </fromConcepts>
+      <fromConcepts codeSystem="2.16.840.1.113883.6.90" codeSystemName="ICD-10-CM" displayName="ICE Disease Immunity Focus (ICD-10-CM)">
+        <concept code="B19.10" displayName="Unspecified viral hepatitis B without hepatic coma applicable to unspecified viral hepatitis B NOS"/>
+      </fromConcepts>
+      <fromConcepts codeSystem="2.16.840.1.113883.6.96" codeSystemName="SNOMED-CT" displayName="ICE Disease Immunity Focus (SNOMED-CT)">
+        <concept code="271511000" displayName="Serology confirmed hepatitis B"/>
+      </fromConcepts>
+    </conceptMapping>
+    <conceptMapping>
+      <toConcept codeSystem="2.16.840.1.113883.3.795.12.1.1"
+        codeSystemName="OpenCDS concepts" code="ICE42" displayName="HepB high risk infant"/>
+      <fromConcepts codeSystem="2.16.840.1.113883.12.292"
+        codeSystemName="Vaccines administered (CVX)" displayName="HepB high risk infant">
+        <concept code="42" displayName="HepB high risk infant"/>
+      </fromConcepts>
+    </conceptMapping>
+    <conceptMapping>
+      <toConcept codeSystem="2.16.840.1.113883.3.795.12.1.1"
+        codeSystemName="OpenCDS concepts" code="ICE88"
+        displayName="Influenza, unspecified formulation"/>
+      <fromConcepts codeSystem="2.16.840.1.113883.12.292"
+        codeSystemName="Vaccines administered (CVX)" displayName="Influenza, unspecified formulation">
+        <concept code="88" displayName="Influenza, unspecified formulation"/>
+      </fromConcepts>
+    </conceptMapping>
+    <conceptMapping>
+      <toConcept codeSystem="2.16.840.1.113883.3.795.12.1.1"
+        codeSystemName="OpenCDS concepts" code="ICE992" displayName="Disease Immunity Focus"/>
+      <fromConcepts codeSystem="2.16.840.1.113883.6.103" codeSystemName="ICD-9-CM" displayName="ICE3 Disease Immunity Focus (ICD-9-CM)">
+        <concept code="052.9" displayName="Varicella without mention of complication"/>
+      </fromConcepts>
+      <fromConcepts codeSystem="2.16.840.1.113883.6.90" codeSystemName="ICD-10-CM" displayName="ICE Disease Immunity Focus (ICD-10-CM)">
+        <concept code="B01.9" displayName="Varicella without complication"/>
+      </fromConcepts>
+      <fromConcepts codeSystem="2.16.840.1.113883.6.96" codeSystemName="SNOMED-CT" displayName="ICE Disease Immunity Focus (SNOMED-CT)">
+        <concept code="371113008" displayName="Serology confirmed varicella"/>
+        <concept code="38907003" displayName="History of Varicella infection"/>
+      </fromConcepts>
+    </conceptMapping>
+    <conceptMapping>
+      <toConcept codeSystem="2.16.840.1.113883.3.795.12.1.1"
+        codeSystemName="OpenCDS concepts" code="ICE127" displayName="Novel influenza-H1N1-09"/>
+      <fromConcepts codeSystem="2.16.840.1.113883.12.292"
+        codeSystemName="Vaccines administered (CVX)" displayName="CVX">
+        <concept code="127" displayName="Novel influenza-H1N1-09"/>
+      </fromConcepts>
+    </conceptMapping>
+    <conceptMapping>
+      <toConcept codeSystem="2.16.840.1.113883.3.795.12.1.1"
+        codeSystemName="OpenCDS concepts" code="ICE01" displayName="DTP"/>
+      <fromConcepts codeSystem="2.16.840.1.113883.12.292"
+        codeSystemName="Vaccines administered (CVX)" displayName="CVX">
+        <concept code="01" displayName="DTP"/>
+      </fromConcepts>
+    </conceptMapping>
+    <conceptMapping>
+      <toConcept codeSystem="2.16.840.1.113883.3.795.12.1.1"
+        codeSystemName="OpenCDS concepts" code="ICE09" displayName="Td (adult), 2 Lf tetanus toxoid, preservative free, adsorbed"/>
+      <fromConcepts codeSystem="2.16.840.1.113883.12.292"
+        codeSystemName="Vaccines administered (CVX)" displayName="Td (adult), 2 Lf tetanus toxoid, preservative free, adsorbed">
+        <concept code="09" displayName="Td (adult), 2 Lf tetanus toxoid, preservative free, adsorbed"/>
+      </fromConcepts>
+    </conceptMapping>
+    <conceptMapping>
+      <toConcept codeSystem="2.16.840.1.113883.3.795.12.1.1"
+        codeSystemName="OpenCDS concepts" code="ICE196" displayName="Td (adult) adsorbed, preservative free, Lf unspecified"/>
+      <fromConcepts codeSystem="2.16.840.1.113883.12.292"
+        codeSystemName="Vaccines administered (CVX)" displayName="Td (adult) adsorbed, preservative free, Lf unspecified">
+        <concept code="196" displayName="Td (adult) adsorbed, preservative free, Lf unspecified"/>
+      </fromConcepts>
+    </conceptMapping>
+    <conceptMapping>
+      <toConcept codeSystem="2.16.840.1.113883.3.795.12.1.1"
+        codeSystemName="OpenCDS concepts" code="ICE20" displayName="DTaP"/>
+      <fromConcepts codeSystem="2.16.840.1.113883.12.292"
+        codeSystemName="Vaccines administered (CVX)" displayName="CVX">
+        <concept code="20" displayName="DTaP"/>
+      </fromConcepts>
+    </conceptMapping>
+    <conceptMapping>
+      <toConcept codeSystem="2.16.840.1.113883.3.795.12.1.1"
+        codeSystemName="OpenCDS concepts" code="ICE28" displayName="DT"/>
+      <fromConcepts codeSystem="2.16.840.1.113883.12.292"
+        codeSystemName="Vaccines administered (CVX)" displayName="CVX">
+        <concept code="28" displayName="DT"/>
+      </fromConcepts>
+    </conceptMapping>
+    <conceptMapping>
+      <toConcept codeSystem="2.16.840.1.113883.3.795.12.1.1"
+        codeSystemName="OpenCDS concepts" code="ICE106" displayName="DTaP, 5 pertussis antigens"/>
+      <fromConcepts codeSystem="2.16.840.1.113883.12.292"
+        codeSystemName="Vaccines administered (CVX)" displayName="CVX">
+        <concept code="106" displayName="DTaP, 5 pertussis antigens"/>
+      </fromConcepts>
+    </conceptMapping>
+    <conceptMapping>
+      <toConcept codeSystem="2.16.840.1.113883.3.795.12.1.1"
+        codeSystemName="OpenCDS concepts" code="ICE107" displayName="DTaP, unspecified formulation"/>
+      <fromConcepts codeSystem="2.16.840.1.113883.12.292"
+        codeSystemName="Vaccines administered (CVX)" displayName="CVX">
+        <concept code="107" displayName="DTaP, 5 pertussis antigens"/>
+      </fromConcepts>
+    </conceptMapping>
+    <conceptMapping>
+      <toConcept codeSystem="2.16.840.1.113883.3.795.12.1.1"
+        codeSystemName="OpenCDS concepts" code="ICE113" displayName="Td (adult) preservative free"/>
+      <fromConcepts codeSystem="2.16.840.1.113883.12.292"
+        codeSystemName="Vaccines administered (CVX)" displayName="CVX">
+        <concept code="113" displayName="Td (adult) preservative free"/>
+      </fromConcepts>
+    </conceptMapping>
+    <conceptMapping>
+      <toConcept codeSystem="2.16.840.1.113883.3.795.12.1.1"
+        codeSystemName="OpenCDS concepts" code="ICE115" displayName="Tdap"/>
+      <fromConcepts codeSystem="2.16.840.1.113883.12.292"
+        codeSystemName="Vaccines administered (CVX)" displayName="CVX">
+        <concept code="115" displayName="Tdap"/>
+      </fromConcepts>
+    </conceptMapping>
+    <conceptMapping>
+      <toConcept codeSystem="2.16.840.1.113883.3.795.12.1.1"
+        codeSystemName="OpenCDS concepts" code="ICE138" displayName="Td (adult not absorbed)"/>
+      <fromConcepts codeSystem="2.16.840.1.113883.12.292"
+        codeSystemName="Vaccines administered (CVX)" displayName="CVX">
+        <concept code="138" displayName="Td (adult not absorbed)"/>
+      </fromConcepts>
+    </conceptMapping>
+    <conceptMapping>
+      <toConcept codeSystem="2.16.840.1.113883.3.795.12.1.1"
+        codeSystemName="OpenCDS concepts" code="ICE139" displayName="Td (adult) NOS"/>
+      <fromConcepts codeSystem="2.16.840.1.113883.12.292"
+        codeSystemName="Vaccines administered (CVX)" displayName="CVX">
+        <concept code="139" displayName="Td (adult) NOS"/>
+      </fromConcepts>
+    </conceptMapping>
+    <conceptMapping>
+      <toConcept codeSystem="2.16.840.1.113883.3.795.12.1.1"
+        codeSystemName="OpenCDS concepts" code="ICE132" displayName="DTaP-IPV-Hib-Hep B, historical"/>
+      <fromConcepts codeSystem="2.16.840.1.113883.12.292"
+        codeSystemName="Vaccines administered (CVX)" displayName="CVX">
+        <concept code="132" displayName="DTaP-IPV-Hib-Hep B, historical"/>
+      </fromConcepts>
+    </conceptMapping>
+    <conceptMapping>
+      <toConcept codeSystem="2.16.840.1.113883.3.795.12.1.1"
+        codeSystemName="OpenCDS concepts" code="ICE146" displayName="DTaP-IPV-Hib-Hep B"/>
+      <fromConcepts codeSystem="2.16.840.1.113883.12.292"
+        codeSystemName="Vaccines administered (CVX)" displayName="CVX">
+        <concept code="146" displayName="DTaP-IPV-Hib-Hep B"/>
+      </fromConcepts>
+    </conceptMapping>
+    <conceptMapping>
+      <toConcept codeSystem="2.16.840.1.113883.3.795.12.1.1"
+        codeSystemName="OpenCDS concepts" code="ICE207" displayName="COVID-19, mRNA LNP-S, PF, Moderna"/>
+      <fromConcepts codeSystem="2.16.840.1.113883.12.292"
+        codeSystemName="Vaccines administered (CVX)" displayName="CVX">
+        <concept code="207" displayName="COVID-19, mRNA LNP-S, PF, Moderna"/>
+      </fromConcepts>
+    </conceptMapping>
+    <conceptMapping>
+      <toConcept codeSystem="2.16.840.1.113883.3.795.12.1.1"
+        codeSystemName="OpenCDS concepts" code="ICE208" displayName="COVID-19, mRNA LNP-S, PF, Pfizer"/>
+      <fromConcepts codeSystem="2.16.840.1.113883.12.292"
+        codeSystemName="Vaccines administered (CVX)" displayName="CVX">
+        <concept code="208" displayName="COVID-19, mRNA LNP-S, PF, Pfizer"/>
+      </fromConcepts>
+    </conceptMapping>
+    <conceptMapping>
+      <toConcept codeSystem="2.16.840.1.113883.3.795.12.1.1"
+        codeSystemName="OpenCDS concepts" code="ICE210" displayName="COVID-19, vector-nr,rS-ChadOx1, PF, 0.5 mL, AstraZeneca"/>
+      <fromConcepts codeSystem="2.16.840.1.113883.12.292"
+        codeSystemName="Vaccines administered (CVX)" displayName="CVX">
+        <concept code="210" displayName="COVID-19, vector-nr,rS-ChadOx1, PF, 0.5 mL, AstraZeneca"/>
+      </fromConcepts>
+    </conceptMapping>
+    <conceptMapping>
+      <toConcept codeSystem="2.16.840.1.113883.3.795.12.1.1"
+        codeSystemName="OpenCDS concepts" code="ICE211" displayName="COVID-19, rS-nanoparticle, Novavax"/>
+      <fromConcepts codeSystem="2.16.840.1.113883.12.292"
+        codeSystemName="Vaccines administered (CVX)" displayName="CVX">
+        <concept code="211" displayName="COVID-19, rS-nanoparticle, Novavax"/>
+      </fromConcepts>
+    </conceptMapping>
+    <conceptMapping>
+      <toConcept codeSystem="2.16.840.1.113883.3.795.12.1.1"
+        codeSystemName="OpenCDS concepts" code="ICE212" displayName="COVID-19, vector-nr, rS-Ad26, PF, 0.5 mL, Janssen"/>
+      <fromConcepts codeSystem="2.16.840.1.113883.12.292"
+        codeSystemName="Vaccines administered (CVX)" displayName="CVX">
+        <concept code="212" displayName="COVID-19, vector-nr, rS-Ad26, PF, 0.5 mL, Janssen"/>
+      </fromConcepts>
+    </conceptMapping>
+    <conceptMapping>
+      <toConcept codeSystem="2.16.840.1.113883.3.795.12.1.1"
+        codeSystemName="OpenCDS concepts" code="ICE213" displayName="COVID-19, NOS"/>
+      <fromConcepts codeSystem="2.16.840.1.113883.12.292"
+        codeSystemName="Vaccines administered (CVX)" displayName="CVX">
+        <concept code="213" displayName="COVID-19 (NOS)"/>
+      </fromConcepts>
+    </conceptMapping>
+    <conceptMapping>
+      <toConcept codeSystem="2.16.840.1.113883.3.795.12.1.1"
+        codeSystemName="OpenCDS concepts" code="ICE217" displayName="COVID-19, mRNA, 12+ yrs, Pfizer"/>
+      <fromConcepts codeSystem="2.16.840.1.113883.12.292"
+        codeSystemName="Vaccines administered (CVX)" displayName="CVX">
+        <concept code="217" displayName="COVID-19, mRNA, 12+ yrs, Pfizer"/>
+      </fromConcepts>
+    </conceptMapping>
+    <conceptMapping>
+      <toConcept codeSystem="2.16.840.1.113883.3.795.12.1.1"
+        codeSystemName="OpenCDS concepts" code="ICE218" displayName="COVID-19, mRNA, 5-11 yrs, Pfizer"/>
+      <fromConcepts codeSystem="2.16.840.1.113883.12.292"
+        codeSystemName="Vaccines administered (CVX)" displayName="CVX">
+        <concept code="218" displayName="COVID-19, mRNA, 5-11 yrs, Pfizer"/>
+      </fromConcepts>
+    </conceptMapping>
+    <conceptMapping>
+      <toConcept codeSystem="2.16.840.1.113883.3.795.12.1.1"
+        codeSystemName="OpenCDS concepts" code="ICE219" displayName="COVID-19, mRNA, 6mos-4yrs, Pfizer"/>
+      <fromConcepts codeSystem="2.16.840.1.113883.12.292"
+        codeSystemName="Vaccines administered (CVX)" displayName="CVX">
+        <concept code="219" displayName="COVID-19, mRNA, 6mos-4yrs, Pfizer"/>
+      </fromConcepts>
+    </conceptMapping>
+    <conceptMapping>
+      <toConcept codeSystem="2.16.840.1.113883.3.795.12.1.1"
+        codeSystemName="OpenCDS concepts" code="ICE221" displayName="COVID-19, mRNA, 6-11 yrs, Moderna"/>
+      <fromConcepts codeSystem="2.16.840.1.113883.12.292"
+        codeSystemName="Vaccines administered (CVX)" displayName="CVX">
+        <concept code="221" displayName="COVID-19, mRNA, 6-11 yrs, Moderna"/>
+      </fromConcepts>
+    </conceptMapping>
+    <conceptMapping>
+      <toConcept codeSystem="2.16.840.1.113883.3.795.12.1.1"
+        codeSystemName="OpenCDS concepts" code="ICE227" displayName="COVID-19, mRNA, LNP-S, PF, pediatric 50 mcg/0.5 mL dose, Moderna"/>
+      <fromConcepts codeSystem="2.16.840.1.113883.12.292"
+        codeSystemName="Vaccines administered (CVX)" displayName="CVX">
+        <concept code="227" displayName="COVID-19, mRNA, LNP-S, PF, pediatric 50 mcg/0.5 mL dose, Moderna"/>
+      </fromConcepts>
+    </conceptMapping>
+    <conceptMapping>
+      <toConcept codeSystem="2.16.840.1.113883.3.795.12.1.1"
+        codeSystemName="OpenCDS concepts" code="ICE228" displayName="COVID-19, mRNA, 6mos-&lt;6yr, Moderna"/>
+      <fromConcepts codeSystem="2.16.840.1.113883.12.292"
+        codeSystemName="Vaccines administered (CVX)" displayName="CVX">
+        <concept code="228" displayName="COVID-19, mRNA, 6mos-&lt;6yr, Moderna"/>
+      </fromConcepts>
+    </conceptMapping>
+    <conceptMapping>
+      <toConcept codeSystem="2.16.840.1.113883.3.795.12.1.1"
+        codeSystemName="OpenCDS concepts" code="ICE229" displayName="COVID-19, mRNA booster, 6+ yrs, Moderna"/>
+      <fromConcepts codeSystem="2.16.840.1.113883.12.292"
+        codeSystemName="Vaccines administered (CVX)" displayName="CVX">
+        <concept code="229" displayName="COVID-19, mRNA booster, 6+ yrs, Moderna"/>
+      </fromConcepts>
+    </conceptMapping>
+    <conceptMapping>
+      <toConcept codeSystem="2.16.840.1.113883.3.795.12.1.1"
+        codeSystemName="OpenCDS concepts" code="ICE230" displayName="COVID-19, mRNA, booster, 6 mos-5yrs, Moderna"/>
+      <fromConcepts codeSystem="2.16.840.1.113883.12.292"
+        codeSystemName="Vaccines administered (CVX)" displayName="CVX">
+        <concept code="230" displayName="COVID-19, mRNA, booster, 6 mos-5yrs, Moderna"/>
+      </fromConcepts>
+    </conceptMapping>
+    <conceptMapping>
+      <toConcept codeSystem="2.16.840.1.113883.3.795.12.1.1"
+        codeSystemName="OpenCDS concepts" code="ICE300" displayName="COVID-19, mRNA booster, 12+ yrs, Pfizer"/>
+      <fromConcepts codeSystem="2.16.840.1.113883.12.292"
+        codeSystemName="Vaccines administered (CVX)" displayName="CVX">
+        <concept code="300" displayName="COVID-19, mRNA booster, 12+ yrs, Pfizer"/>
+      </fromConcepts>
+    </conceptMapping>
+    <conceptMapping>
+      <toConcept codeSystem="2.16.840.1.113883.3.795.12.1.1"
+        codeSystemName="OpenCDS concepts" code="ICE301" displayName="COVID-19, mRNA booster, 5-11 yrs, Pfizer"/>
+      <fromConcepts codeSystem="2.16.840.1.113883.12.292"
+        codeSystemName="Vaccines administered (CVX)" displayName="CVX">
+        <concept code="301" displayName="COVID-19, mRNA booster, 5-11 yrs, Pfizer"/>
+      </fromConcepts>
+    </conceptMapping>
+    <conceptMapping>
+      <toConcept codeSystem="2.16.840.1.113883.3.795.12.1.1"
+        codeSystemName="OpenCDS concepts" code="ICE302" displayName="COVID-19, mRNA, booster, 6 mos-4 yrs, Pfizer"/>
+      <fromConcepts codeSystem="2.16.840.1.113883.12.292"
+        codeSystemName="Vaccines administered (CVX)" displayName="CVX">
+        <concept code="302" displayName="COVID-19, mRNA, booster, 6 mos-4 yrs, Pfizer"/>
+      </fromConcepts>
+    </conceptMapping>
+    <conceptMapping>
+      <toConcept codeSystem="2.16.840.1.113883.3.795.12.1.1"
+        codeSystemName="OpenCDS concepts" code="ICE500" displayName="COVID-19 Non-US, Product Unknown"/>
+      <fromConcepts codeSystem="2.16.840.1.113883.12.292"
+        codeSystemName="Vaccines administered (CVX)" displayName="CVX">
+        <concept code="500" displayName="COVID-19 Non-US, Product Unknown"/>
+      </fromConcepts>
+    </conceptMapping>
+    <conceptMapping>
+      <toConcept codeSystem="2.16.840.1.113883.3.795.12.1.1"
+        codeSystemName="OpenCDS concepts" code="ICE501" displayName="COVID-19 IV Non-US (QAZCOVID-IN)"/>
+      <fromConcepts codeSystem="2.16.840.1.113883.12.292"
+        codeSystemName="Vaccines administered (CVX)" displayName="CVX">
+        <concept code="501" displayName="COVID-19 IV Non-US (QAZCOVID-IN)"/>
+      </fromConcepts>
+    </conceptMapping>
+    <conceptMapping>
+      <toConcept codeSystem="2.16.840.1.113883.3.795.12.1.1"
+        codeSystemName="OpenCDS concepts" code="ICE502" displayName="COVID-19 IV Non-US (COVAXIN)"/>
+      <fromConcepts codeSystem="2.16.840.1.113883.12.292"
+        codeSystemName="Vaccines administered (CVX)" displayName="CVX">
+        <concept code="502" displayName="COVID-19 IV Non-US (COVAXIN)"/>
+      </fromConcepts>
+    </conceptMapping>
+    <conceptMapping>
+      <toConcept codeSystem="2.16.840.1.113883.3.795.12.1.1"
+        codeSystemName="OpenCDS concepts" code="ICE503" displayName="COVID-19 LAV Non-US (COVIVAC)"/>
+      <fromConcepts codeSystem="2.16.840.1.113883.12.292"
+        codeSystemName="Vaccines administered (CVX)" displayName="CVX">
+        <concept code="503" displayName="COVID-19 LAV Non-US (COVIVAC)"/>
+      </fromConcepts>
+    </conceptMapping>
+    <conceptMapping>
+      <toConcept codeSystem="2.16.840.1.113883.3.795.12.1.1"
+        codeSystemName="OpenCDS concepts" code="ICE504" displayName="COVID-19 VVnr Non-US (Sputnik Light)"/>
+      <fromConcepts codeSystem="2.16.840.1.113883.12.292"
+        codeSystemName="Vaccines administered (CVX)" displayName="CVX">
+        <concept code="504" displayName="COVID-19 VVnr Non-US (Sputnik Light)"/>
+      </fromConcepts>
+    </conceptMapping>
+    <conceptMapping>
+      <toConcept codeSystem="2.16.840.1.113883.3.795.12.1.1"
+        codeSystemName="OpenCDS concepts" code="ICE505" displayName="COVID-19 VVnr Non-US (Sputnik V)"/>
+      <fromConcepts codeSystem="2.16.840.1.113883.12.292"
+        codeSystemName="Vaccines administered (CVX)" displayName="CVX">
+        <concept code="505" displayName="COVID-19 VVnr Non-US (Sputnik V)"/>
+      </fromConcepts>
+    </conceptMapping>
+    <conceptMapping>
+      <toConcept codeSystem="2.16.840.1.113883.3.795.12.1.1"
+        codeSystemName="OpenCDS concepts" code="ICE506" displayName="COVID-19 VVnr Non-US Vaccine (CanSino Biological Inc./Beijing Institute of Biotechnology)"/>
+      <fromConcepts codeSystem="2.16.840.1.113883.12.292"
+        codeSystemName="Vaccines administered (CVX)" displayName="CVX">
+        <concept code="506" displayName="COVID-19 VVnr Non-US Vaccine (CanSino Biological Inc./Beijing Institute of Biotechnology)"/>
+      </fromConcepts>
+    </conceptMapping>
+    <conceptMapping>
+      <toConcept codeSystem="2.16.840.1.113883.3.795.12.1.1"
+        codeSystemName="OpenCDS concepts" code="ICE507" displayName="COVID-19 vaccine, PS, non-US, Anhui Zhifei Longcom Biopharmaceutical, Chinese Academy of Sciences"/>
+      <fromConcepts codeSystem="2.16.840.1.113883.12.292"
+        codeSystemName="Vaccines administered (CVX)" displayName="CVX">
+        <concept code="507" displayName="COVID-19 vaccine, PS, non-US, Anhui Zhifei Longcom Biopharmaceutical, Chinese Academy of Sciences"/>
+      </fromConcepts>
+    </conceptMapping>
+    <conceptMapping>
+      <toConcept codeSystem="2.16.840.1.113883.3.795.12.1.1"
+        codeSystemName="OpenCDS concepts" code="ICE508" displayName="COVID-19 PS Non-US (Jiangsu Province Centers for Disease Control and Prevention)"/>
+      <fromConcepts codeSystem="2.16.840.1.113883.12.292"
+        codeSystemName="Vaccines administered (CVX)" displayName="CVX">
+        <concept code="508" displayName="COVID-19 PS Non-US (Jiangsu Province Centers for Disease Control and Prevention)"/>
+      </fromConcepts>
+    </conceptMapping>
+    <conceptMapping>
+      <toConcept codeSystem="2.16.840.1.113883.3.795.12.1.1"
+        codeSystemName="OpenCDS concepts" code="ICE509" displayName="COVID-19 PS Non-US (EpiVacCorona)"/>
+      <fromConcepts codeSystem="2.16.840.1.113883.12.292"
+        codeSystemName="Vaccines administered (CVX)" displayName="CVX">
+        <concept code="509" displayName="COVID-19 PS Non-US (EpiVacCorona)"/>
+      </fromConcepts>
+    </conceptMapping>
+    <conceptMapping>
+      <toConcept codeSystem="2.16.840.1.113883.3.795.12.1.1"
+        codeSystemName="OpenCDS concepts" code="ICE510" displayName="COVID-19 IV Non-US (BIBP, Sinopharm)"/>
+      <fromConcepts codeSystem="2.16.840.1.113883.12.292"
+        codeSystemName="Vaccines administered (CVX)" displayName="CVX">
+        <concept code="510" displayName="COVID-19 IV Non-US (BIBP, Sinopharm)"/>
+      </fromConcepts>
+    </conceptMapping>
+    <conceptMapping>
+      <toConcept codeSystem="2.16.840.1.113883.3.795.12.1.1"
+        codeSystemName="OpenCDS concepts" code="ICE511" displayName="COVID-19 IV Non-US (CoronaVac, Sinovac)"/>
+      <fromConcepts codeSystem="2.16.840.1.113883.12.292"
+        codeSystemName="Vaccines administered (CVX)" displayName="CVX">
+        <concept code="511" displayName="COVID-19 IV Non-US (CoronaVac, Sinovac)"/>
+      </fromConcepts>
+    </conceptMapping>
+    <conceptMapping>
+      <toConcept codeSystem="2.16.840.1.113883.3.795.12.1.1"
+        codeSystemName="OpenCDS concepts" code="ICE512" displayName="COVID-19 VLP Non-US Vaccine (Medicago, Covifenz)"/>
+      <fromConcepts codeSystem="2.16.840.1.113883.12.292"
+        codeSystemName="Vaccines administered (CVX)" displayName="CVX">
+        <concept code="512" displayName="COVID-19 VLP Non-US Vaccine (Medicago, Covifenz)"/>
+      </fromConcepts>
+    </conceptMapping>
+    <conceptMapping>
+      <toConcept codeSystem="2.16.840.1.113883.3.795.12.1.1"
+        codeSystemName="OpenCDS concepts" code="ICE513" displayName="COVID-19 PS Non-US Vaccine (Anhui Zhifei Longcom, Zifivax)"/>
+      <fromConcepts codeSystem="2.16.840.1.113883.12.292"
+        codeSystemName="Vaccines administered (CVX)" displayName="CVX">
+        <concept code="513" displayName="COVID-19 PS Non-US Vaccine (Anhui Zhifei Longcom, Zifivax)"/>
+      </fromConcepts>
+    </conceptMapping>
+    <conceptMapping>
+      <toConcept codeSystem="2.16.840.1.113883.3.795.12.1.1"
+        codeSystemName="OpenCDS concepts" code="ICE514" displayName="COVID-19 DNA Non-US Vaccine (Zydus Cadila, ZyCoV-D)"/>
+      <fromConcepts codeSystem="2.16.840.1.113883.12.292"
+        codeSystemName="Vaccines administered (CVX)" displayName="CVX">
+        <concept code="514" displayName="COVID-19 DNA Non-US Vaccine (Zydus Cadila, ZyCoV-D)"/>
+      </fromConcepts>
+    </conceptMapping>
+    <conceptMapping>
+      <toConcept codeSystem="2.16.840.1.113883.3.795.12.1.1"
+        codeSystemName="OpenCDS concepts" code="ICE515" displayName="COVID-19 PS Non-US Vaccine (Medigen, MVC-COV1901)"/>
+      <fromConcepts codeSystem="2.16.840.1.113883.12.292"
+        codeSystemName="Vaccines administered (CVX)" displayName="CVX">
+        <concept code="515" displayName="COVID-19 PS Non-US Vaccine (Medigen, MVC-COV1901)"/>
+      </fromConcepts>
+    </conceptMapping>
+    <conceptMapping>
+      <toConcept codeSystem="2.16.840.1.113883.3.795.12.1.1"
+        codeSystemName="OpenCDS concepts" code="ICE516" displayName="COVID-19 Inactivated Non-US Vaccine (Minhai Biotechnology Co, KCONVAC)"/>
+      <fromConcepts codeSystem="2.16.840.1.113883.12.292"
+        codeSystemName="Vaccines administered (CVX)" displayName="CVX">
+        <concept code="516" displayName="COVID-19 Inactivated Non-US Vaccine (Minhai Biotechnology Co, KCONVAC)"/>
+      </fromConcepts>
+    </conceptMapping>
+    <conceptMapping>
+      <toConcept codeSystem="2.16.840.1.113883.3.795.12.1.1"
+        codeSystemName="OpenCDS concepts" code="ICE517" displayName="COVID-19 PS Non-US Vaccine (Biological E Limited, Corbevax)"/>
+      <fromConcepts codeSystem="2.16.840.1.113883.12.292"
+        codeSystemName="Vaccines administered (CVX)" displayName="CVX">
+        <concept code="517" displayName="COVID-19 PS Non-US Vaccine (Biological E Limited, Corbevax)"/>
+      </fromConcepts>
+    </conceptMapping>
+    <conceptMapping>
+      <toConcept codeSystem="2.16.840.1.113883.3.795.12.1.1"
+        codeSystemName="OpenCDS concepts" code="ICE518" displayName="COVID-19, Inactivated, Non-US (VLA2001, Valneva)"/>
+      <fromConcepts codeSystem="2.16.840.1.113883.12.292"
+        codeSystemName="Vaccines administered (CVX)" displayName="CVX">
+        <concept code="518" displayName="COVID-19, Inactivated, Non-US (VLA2001, Valneva)"/>
+      </fromConcepts>
+    </conceptMapping>
+    <conceptMapping>
+      <toConcept codeSystem="2.16.840.1.113883.3.795.12.1.1"
+        codeSystemName="OpenCDS concepts" code="ICE519" displayName="COVID-19, mRNA bivalent, Non-US (Spikevax Bivalent)"/>
+      <fromConcepts codeSystem="2.16.840.1.113883.12.292"
+        codeSystemName="Vaccines administered (CVX)" displayName="CVX">
+        <concept code="519" displayName="COVID-19, mRNA bivalent, Non-US (Spikevax Bivalent)"/>
+      </fromConcepts>
+    </conceptMapping>
+    <conceptMapping>
+      <toConcept codeSystem="2.16.840.1.113883.3.795.12.1.1"
+        codeSystemName="OpenCDS concepts" code="ICE520" displayName="COVID-19, mRNA bivalent, Non-US (Comirnaty Bivalent)"/>
+      <fromConcepts codeSystem="2.16.840.1.113883.12.292"
+        codeSystemName="Vaccines administered (CVX)" displayName="CVX">
+        <concept code="520" displayName="COVID-19, mRNA bivalent, Non-US (Comirnaty Bivalent)"/>
+      </fromConcepts>
+    </conceptMapping>
+    <conceptMapping>
+      <toConcept codeSystem="2.16.840.1.113883.3.795.12.1.1"
+        codeSystemName="OpenCDS concepts" code="ICE521" displayName="COVID-19 SP, protein-based, adjuvanted (VidPrevtyn Beta), Sanofi-GSK"/>
+      <fromConcepts codeSystem="2.16.840.1.113883.12.292"
+        codeSystemName="Vaccines administered (CVX)" displayName="CVX">
+        <concept code="521" displayName="COVID-19 SP, protein-based, adjuvanted (VidPrevtyn Beta), Sanofi-GSK"/>
+      </fromConcepts>
+    </conceptMapping>
+    <conceptMapping>
+      <toConcept codeSystem="2.16.840.1.113883.3.795.12.1.1"
+        codeSystemName="OpenCDS concepts" code="ICE75" displayName="Monkeypox Smallpox (ACAM2000)"/>
+      <fromConcepts codeSystem="2.16.840.1.113883.12.292"
+        codeSystemName="Vaccines administered (CVX)" displayName="CVX">
+        <concept code="75" displayName="Monkeypox Smallpox (ACAM2000)"/>
+      </fromConcepts>
+    </conceptMapping>
+    <conceptMapping>
+      <toConcept codeSystem="2.16.840.1.113883.3.795.12.1.1"
+        codeSystemName="OpenCDS concepts" code="ICE105" displayName="Vaccinia (smallpox) vaccine, diluted"/>
+      <fromConcepts codeSystem="2.16.840.1.113883.12.292"
+        codeSystemName="Vaccines administered (CVX)" displayName="CVX">
+        <concept code="105" displayName="Vaccinia (smallpox) vaccine, diluted"/>
+      </fromConcepts>
+    </conceptMapping>
+    <conceptMapping>
+      <toConcept codeSystem="2.16.840.1.113883.3.795.12.1.1"
+        codeSystemName="OpenCDS concepts" code="ICE206" displayName="Monkeypox Smallpox (JYNNEOS), Vaccinia, live"/>
+      <fromConcepts codeSystem="2.16.840.1.113883.12.292"
+        codeSystemName="Vaccines administered (CVX)" displayName="CVX">
+        <concept code="206" displayName="Monkeypox Smallpox (JYNNEOS), Vaccinia, live"/>
+      </fromConcepts>
+    </conceptMapping>
+    <conceptMapping>
+      <toConcept codeSystem="2.16.840.1.113883.3.795.12.1.1"
+        codeSystemName="OpenCDS concepts" code="ICE519" displayName="COVID-19, mRNA bivalent, Non-US (Spikevax Bivalent)"/>
+      <fromConcepts codeSystem="2.16.840.1.113883.12.292"
+        codeSystemName="Vaccines administered (CVX)" displayName="CVX">
+        <concept code="519" displayName="COVID-19, mRNA bivalent, Non-US (Spikevax Bivalent)"/>
+      </fromConcepts>
+    </conceptMapping>
+    <conceptMapping>
+      <toConcept codeSystem="2.16.840.1.113883.3.795.12.1.1"
+        codeSystemName="OpenCDS concepts" code="ICE519" displayName="COVID-19, mRNA bivalent, Non-US (Spikevax Bivalent)"/>
+      <fromConcepts codeSystem="2.16.840.1.113883.12.292"
+        codeSystemName="Vaccines administered (CVX)" displayName="CVX">
+        <concept code="519" displayName="COVID-19, mRNA bivalent, Non-US (Spikevax Bivalent)"/>
+      </fromConcepts>
+    </conceptMapping>
+    <conceptMapping>
+      <toConcept codeSystem="2.16.840.1.113883.3.795.12.1.1"
+        codeSystemName="OpenCDS concepts" code="ICE519" displayName="COVID-19, mRNA bivalent, Non-US (Spikevax Bivalent)"/>
+      <fromConcepts codeSystem="2.16.840.1.113883.12.292"
+        codeSystemName="Vaccines administered (CVX)" displayName="CVX">
+        <concept code="519" displayName="COVID-19, mRNA bivalent, Non-US (Spikevax Bivalent)"/>
+      </fromConcepts>
+    </conceptMapping>
+    <conceptMapping>
+      <toConcept codeSystem="2.16.840.1.113883.3.795.12.1.1"
+        codeSystemName="OpenCDS concepts" code="ICE519" displayName="COVID-19, mRNA bivalent, Non-US (Spikevax Bivalent)"/>
+      <fromConcepts codeSystem="2.16.840.1.113883.12.292"
+        codeSystemName="Vaccines administered (CVX)" displayName="CVX">
+        <concept code="519" displayName="COVID-19, mRNA bivalent, Non-US (Spikevax Bivalent)"/>
+      </fromConcepts>
+    </conceptMapping>
+    <conceptMapping>
+      <toConcept codeSystem="2.16.840.1.113883.3.795.12.1.1"
+        codeSystemName="OpenCDS concepts" code="ICE519" displayName="COVID-19, mRNA bivalent, Non-US (Spikevax Bivalent)"/>
+      <fromConcepts codeSystem="2.16.840.1.113883.12.292"
+        codeSystemName="Vaccines administered (CVX)" displayName="CVX">
+        <concept code="519" displayName="COVID-19, mRNA bivalent, Non-US (Spikevax Bivalent)"/>
+      </fromConcepts>
+    </conceptMapping>
+    <conceptMapping>
+      <toConcept codeSystem="2.16.840.1.113883.3.795.12.1.1"
+        codeSystemName="OpenCDS concepts" code="ICE519" displayName="COVID-19, mRNA bivalent, Non-US (Spikevax Bivalent)"/>
+      <fromConcepts codeSystem="2.16.840.1.113883.12.292"
+        codeSystemName="Vaccines administered (CVX)" displayName="CVX">
+        <concept code="519" displayName="COVID-19, mRNA bivalent, Non-US (Spikevax Bivalent)"/>
+      </fromConcepts>
+    </conceptMapping>
+    <conceptMapping>
+      <toConcept codeSystem="2.16.840.1.113883.3.795.12.1.1"
+        codeSystemName="OpenCDS concepts" code="ICE308" displayName="COVID-19, mRNA, 2023-2024 Formula, 6 mos-4 yrs, Pfizer"/>
+      <fromConcepts codeSystem="2.16.840.1.113883.12.292"
+        codeSystemName="Vaccines administered (CVX)" displayName="CVX">
+        <concept code="308" displayName="COVID-19, mRNA, 2023-2024 Formula, 6 mos-4 yrs, Pfizer"/>
+      </fromConcepts>
+    </conceptMapping>
+    <conceptMapping>
+      <toConcept codeSystem="2.16.840.1.113883.3.795.12.1.1"
+        codeSystemName="OpenCDS concepts" code="ICE309" displayName="COVID-19, mRNA, 2023-2024 Formula, 12+ yrs, Pfizer"/>
+      <fromConcepts codeSystem="2.16.840.1.113883.12.292"
+        codeSystemName="Vaccines administered (CVX)" displayName="CVX">
+        <concept code="309" displayName="COVID-19, mRNA, 2023-2024 Formula, 12+ yrs, Pfizer"/>
+      </fromConcepts>
+    </conceptMapping>
+    <conceptMapping>
+      <toConcept codeSystem="2.16.840.1.113883.3.795.12.1.1"
+        codeSystemName="OpenCDS concepts" code="ICE310" displayName="COVID-19, mRNA, 2023-2024 Formula, 5-11 yrs, Pfizer"/>
+      <fromConcepts codeSystem="2.16.840.1.113883.12.292"
+        codeSystemName="Vaccines administered (CVX)" displayName="CVX">
+        <concept code="310" displayName="COVID-19, mRNA, 2023-2024 Formula, 5-11 yrs, Pfizer"/>
+      </fromConcepts>
+    </conceptMapping>
+    <conceptMapping>
+      <toConcept codeSystem="2.16.840.1.113883.3.795.12.1.1"
+        codeSystemName="OpenCDS concepts" code="ICE311" displayName="COVID-19, mRNA, 2023-2024 Formula, 6 mos-11 yrs, Moderna"/>
+      <fromConcepts codeSystem="2.16.840.1.113883.12.292"
+        codeSystemName="Vaccines administered (CVX)" displayName="CVX">
+        <concept code="311" displayName="COVID-19, mRNA, 2023-2024 Formula, 6 mos-11 yrs, Moderna"/>
+      </fromConcepts>
+    </conceptMapping>
+    <conceptMapping>
+      <toConcept codeSystem="2.16.840.1.113883.3.795.12.1.1"
+        codeSystemName="OpenCDS concepts" code="ICE312" displayName="COVID-19, mRNA, 2023-2024 Formula, 12+ yrs, Moderna"/>
+      <fromConcepts codeSystem="2.16.840.1.113883.12.292"
+        codeSystemName="Vaccines administered (CVX)" displayName="CVX">
+        <concept code="312" displayName="COVID-19, mRNA, 2023-2024 Formula, 12+ yrs, Moderna"/>
+      </fromConcepts>
+    </conceptMapping>
+    <conceptMapping>
+      <toConcept codeSystem="2.16.840.1.113883.3.795.12.1.1"
+        codeSystemName="OpenCDS concepts" code="ICE313" displayName="Novavax COVID-19 Vaccine, Adjuvanted"/>
+      <fromConcepts codeSystem="2.16.840.1.113883.12.292"
+        codeSystemName="Vaccines administered (CVX)" displayName="CVX">
+        <concept code="313" displayName="Novavax COVID-19 Vaccine, Adjuvanted"/>
+      </fromConcepts>
+    </conceptMapping>
 		<conceptMapping>
 			<toConcept codeSystem="2.16.840.1.113883.3.795.12.1.1"
 				codeSystemName="OpenCDS concepts" code="ICE93" displayName="Synagis(R)" />
@@ -1591,1578 +1598,7 @@
 				<concept code="307" displayName="RSV, mAb, nirsevimab-alip, 1 mL, Beyfortus" />
 			</fromConcepts>
 		</conceptMapping>
-		<timestamp>2022-08-15T00:00:00.606-05:00</timestamp>
-		<userId>daryl</userId>
-	</conceptDeterminationMethod>
-=======
-  xmlns:ns2="org.opencds.dss.config_rest.v1_0" xmlns:ns3="org.opencds.dss.config.v1_0">
-  <conceptDeterminationMethod code="C36"
-    displayName="Best available OpenCDS concept determination method"
-    codeSystem="2.16.840.1.113883.3.795.12.1.1" version="1.0">
-    <conceptMapping>
-      <toConcept codeSystem="2.16.840.1.113883.3.795.12.1.1"
-        codeSystemName="OpenCDS concepts" code="ICE17" displayName="Hib NOS"/>
-      <fromConcepts codeSystem="2.16.840.1.113883.12.292"
-        codeSystemName="Vaccines administered (CVX)" displayName="Hib NOS">
-        <concept code="17" displayName="Hib NOS"/>
-      </fromConcepts>
-    </conceptMapping>
-    <conceptMapping>
-      <toConcept codeSystem="2.16.840.1.113883.3.795.12.1.1"
-        codeSystemName="OpenCDS concepts" code="ICE04" displayName="Measles/Rubella"/>
-      <fromConcepts codeSystem="2.16.840.1.113883.12.292"
-        codeSystemName="Vaccines administered (CVX)" displayName="Measles/Rubella">
-        <concept code="04" displayName="Measles/Rubella"/>
-      </fromConcepts>
-    </conceptMapping>
-    <conceptMapping>
-      <toConcept codeSystem="2.16.840.1.113883.3.795.12.1.1"
-        codeSystemName="OpenCDS concepts" code="ICE121" displayName="Zoster vaccine, live"/>
-      <fromConcepts codeSystem="2.16.840.1.113883.12.292"
-        codeSystemName="Vaccines administered (CVX)" displayName="Zoster vaccine, live">
-        <concept code="121" displayName="Zoster vaccine, live"/>
-      </fromConcepts>
-    </conceptMapping>
-    <conceptMapping>
-      <toConcept codeSystem="2.16.840.1.113883.3.795.12.1.1"
-        codeSystemName="OpenCDS concepts" code="ICE187" displayName="Zoster recombinant"/>
-      <fromConcepts codeSystem="2.16.840.1.113883.12.292"
-        codeSystemName="Vaccines administered (CVX)" displayName="Zoster recombinant">
-        <concept code="187" displayName="Zoster recombinant"/>
-      </fromConcepts>
-    </conceptMapping>
-    <conceptMapping>
-      <toConcept codeSystem="2.16.840.1.113883.3.795.12.1.1"
-        codeSystemName="OpenCDS concepts" code="ICE188" displayName="Zoster, unspecified formulation"/>
-      <fromConcepts codeSystem="2.16.840.1.113883.12.292"
-        codeSystemName="Vaccines administered (CVX)" displayName="Zoster, unspecified formulation">
-        <concept code="188" displayName="Zoster, unspecified formulation"/>
-      </fromConcepts>
-    </conceptMapping>
-    <conceptMapping>
-      <toConcept codeSystem="2.16.840.1.113883.3.795.12.1.1"
-        codeSystemName="OpenCDS concepts" code="ICE122" displayName="Rotavirus NOS"/>
-      <fromConcepts codeSystem="2.16.840.1.113883.12.292"
-        codeSystemName="Vaccines administered (CVX)" displayName="Rotavirus NOS">
-        <concept code="122" displayName="Rotavirus NOS"/>
-      </fromConcepts>
-    </conceptMapping>
-    <conceptMapping>
-      <toConcept codeSystem="2.16.840.1.113883.3.795.12.1.1"
-        codeSystemName="OpenCDS concepts" code="ICE100"
-        displayName="Pneumococcal Conjugate 7 valent (PCV 7)"/>
-      <fromConcepts codeSystem="2.16.840.1.113883.12.292"
-        codeSystemName="Vaccines administered (CVX)" displayName="Pneumococcal Conjugate 7 valent (PCV 7)">
-        <concept code="100" displayName="Pneumococcal Conjugate 7 valent (PCV 7)"/>
-      </fromConcepts>
-    </conceptMapping>
-    <conceptMapping>
-      <toConcept codeSystem="2.16.840.1.113883.3.795.12.1.1"
-        codeSystemName="OpenCDS concepts" code="ICE995"
-        displayName="Disease Immunity Focus (Measles)"/>
-      <fromConcepts codeSystem="2.16.840.1.113883.6.103" codeSystemName="ICD-9-CM" displayName="ICE3 Disease Immunity Focus (ICD-9-CM)">
-        <concept code="055.9" displayName="Measles without mention of complication"/>
-      </fromConcepts>
-      <fromConcepts codeSystem="2.16.840.1.113883.6.90" codeSystemName="ICD-10-CM" displayName="ICE Disease Immunity Focus (ICD-10-CM)">
-        <concept code="B05.9" displayName="Measles without complication"/>
-      </fromConcepts>
-      <fromConcepts codeSystem="2.16.840.1.113883.6.96" codeSystemName="SNOMED-CT" displayName="ICE Disease Immunity Focus (SNOMED-CT)">
-        <concept code="371111005" displayName="Serology confirmed measles"/>
-      </fromConcepts>
-    </conceptMapping>
-    <conceptMapping>
-      <toConcept codeSystem="2.16.840.1.113883.3.795.12.1.1"
-        codeSystemName="OpenCDS concepts" code="ICE102" displayName="DTP-Hib-HepB"/>
-      <fromConcepts codeSystem="2.16.840.1.113883.12.292"
-        codeSystemName="Vaccines administered (CVX)" displayName="DTP-Hib-HepB">
-        <concept code="102" displayName="DTP-Hib-HepB"/>
-      </fromConcepts>
-    </conceptMapping>
-    <conceptMapping>
-      <toConcept codeSystem="2.16.840.1.113883.3.795.12.1.1"
-        codeSystemName="OpenCDS concepts" code="ICE133" displayName="Pneumococcal Conjugate NOS"/>
-      <fromConcepts codeSystem="2.16.840.1.113883.12.292"
-        codeSystemName="Vaccines administered (CVX)" displayName="Pneumococcal Conjugate 13 valent (PCV 13)">
-        <concept code="133" displayName="Pneumococcal Conjugate 13 valent (PCV 13)"/>
-      </fromConcepts>
-    </conceptMapping>
-    <conceptMapping>
-      <toConcept codeSystem="2.16.840.1.113883.3.795.12.1.1"
-        codeSystemName="OpenCDS concepts" code="ICE215" displayName="Pneumococcal conjugate PCV15"/>
-      <fromConcepts codeSystem="2.16.840.1.113883.12.292"
-        codeSystemName="Vaccines administered (CVX)" displayName="Pneumococcal conjugate PCV15">
-        <concept code="215" displayName="Pneumococcal conjugate PCV15"/>
-      </fromConcepts>
-    </conceptMapping>
-    <conceptMapping>
-      <toConcept codeSystem="2.16.840.1.113883.3.795.12.1.1"
-        codeSystemName="OpenCDS concepts" code="ICE216" displayName="Pneumococcal conjugate PCV20"/>
-      <fromConcepts codeSystem="2.16.840.1.113883.12.292"
-        codeSystemName="Vaccines administered (CVX)" displayName="Pneumococcal conjugate PCV20">
-        <concept code="216" displayName="Pneumococcal conjugate PCV20"/>
-      </fromConcepts>
-    </conceptMapping>
-    <conceptMapping>
-      <toConcept codeSystem="2.16.840.1.113883.3.795.12.1.1"
-        codeSystemName="OpenCDS concepts" code="ICE43" displayName="HepB adult &gt;= 20yrs"/>
-      <fromConcepts codeSystem="2.16.840.1.113883.12.292"
-        codeSystemName="Vaccines administered (CVX)" displayName="HepB adult &gt;= 20yrs">
-        <concept code="43" displayName="HepB adult &gt;= 20yrs"/>
-      </fromConcepts>
-    </conceptMapping>
-    <conceptMapping>
-      <toConcept codeSystem="2.16.840.1.113883.3.795.12.1.1"
-        codeSystemName="OpenCDS concepts" code="ICE114"
-        displayName="Meningococcal MCV4P (Menactra)"/>
-      <fromConcepts codeSystem="2.16.840.1.113883.12.292"
-        codeSystemName="Vaccines administered (CVX)" displayName="Meningococcal MCV4P (Menactra)">
-        <concept code="114" displayName="Meningococcal MCV4P (Menactra)"/>
-      </fromConcepts>
-    </conceptMapping>
-    <conceptMapping>
-      <toConcept codeSystem="2.16.840.1.113883.3.795.12.1.1"
-        codeSystemName="OpenCDS concepts" code="ICE08" displayName="HepB peds &lt;20yrs"/>
-      <fromConcepts codeSystem="2.16.840.1.113883.12.292"
-        codeSystemName="Vaccines administered (CVX)" displayName="HepB peds &lt; 20yrs">
-        <concept code="08" displayName="HepB peds &lt; 20yrs"/>
-      </fromConcepts>
-    </conceptMapping>
-    <conceptMapping>
-      <toConcept codeSystem="2.16.840.1.113883.3.795.12.1.1"
-        codeSystemName="OpenCDS concepts" code="ICE135"
-        displayName="influenza, high dose, seasonal"/>
-      <fromConcepts codeSystem="2.16.840.1.113883.12.292"
-        codeSystemName="Vaccines administered (CVX)" displayName="influenza, high dose, seasonal">
-        <concept code="135" displayName="influenza, high dose, seasonal"/>
-      </fromConcepts>
-    </conceptMapping>
-    <conceptMapping>
-      <toConcept codeSystem="2.16.840.1.113883.3.795.12.1.1"
-        codeSystemName="OpenCDS concepts" code="ICE22"
-        displayName="DTP-Hib (Tetramune; OmniHib-DTP)"/>
-      <fromConcepts codeSystem="2.16.840.1.113883.12.292"
-        codeSystemName="Vaccines administered (CVX)" displayName="DTP-Hib (Tetramune; OmniHib-DTP)">
-        <concept code="22" displayName="DTP-Hib (Tetramune; OmniHib-DTP)"/>
-      </fromConcepts>
-    </conceptMapping>
-    <conceptMapping>
-      <toConcept codeSystem="2.16.840.1.113883.3.795.12.1.1"
-        codeSystemName="OpenCDS concepts" code="ICE119"
-        displayName="Rotavirus RV1 (Rotarix, 2 dose)"/>
-      <fromConcepts codeSystem="2.16.840.1.113883.12.292"
-        codeSystemName="Vaccines administered (CVX)" displayName="Rotavirus RV1 (Rotarix, 2 dose)">
-        <concept code="119" displayName="Rotavirus RV1 (Rotarix, 2 dose)"/>
-      </fromConcepts>
-    </conceptMapping>
-    <conceptMapping>
-      <toConcept codeSystem="2.16.840.1.113883.3.795.12.1.1"
-        codeSystemName="OpenCDS concepts" code="ICE161"
-        displayName="influenza, injectable, quadrivalent, preservative free"/>
-      <fromConcepts codeSystem="2.16.840.1.113883.12.292"
-        codeSystemName="Vaccines administered (CVX)"
-        displayName="Influenza, injectable, quadrivalent, preservative free, pediatric">
-        <concept code="161"
-          displayName="Influenza, injectable, quadrivalent, preservative free, pediatric"/>
-      </fromConcepts>
-    </conceptMapping>
-    <conceptMapping>
-      <toConcept codeSystem="2.16.840.1.113883.3.795.12.1.1"
-        codeSystemName="OpenCDS concepts" code="ICE166"
-        displayName="influenza, injectable, quadrivalent, preservative free"/>
-      <fromConcepts codeSystem="2.16.840.1.113883.12.292"
-        codeSystemName="Vaccines administered (CVX)"
-        displayName="Influenza, injectable, quadrivalent, preservative free, pediatric">
-        <concept code="166"
-          displayName="Influenza, intradermal, quadrivalent, preservative free, injectable"/>
-      </fromConcepts>
-    </conceptMapping>
-    <conceptMapping>
-      <toConcept codeSystem="2.16.840.1.113883.3.795.12.1.1"
-        codeSystemName="OpenCDS concepts" code="ICE168"
-        displayName="Seasonal trivalent influenza vaccine, adjuvanted, preservative free"/>
-      <fromConcepts codeSystem="2.16.840.1.113883.12.292"
-        codeSystemName="Vaccines administered (CVX)"
-        displayName="Seasonal trivalent influenza vaccine, adjuvanted, preservative free ">
-        <concept code="168"
-          displayName="Seasonal trivalent influenza vaccine, adjuvanted, preservative free"/>
-      </fromConcepts>
-    </conceptMapping>
-    <conceptMapping>
-      <toConcept codeSystem="2.16.840.1.113883.3.795.12.1.1"
-        codeSystemName="OpenCDS concepts" code="ICE170" displayName="DTaP-IPV-Hib"/>
-      <fromConcepts codeSystem="2.16.840.1.113883.12.292"
-        codeSystemName="Vaccines administered (CVX)" displayName="DTaP-IPV-Hib">
-        <concept code="170" displayName="DTaP-IPV-Hib"/>
-      </fromConcepts>
-    </conceptMapping>
-    <conceptMapping>
-      <toConcept codeSystem="2.16.840.1.113883.3.795.12.1.1"
-        codeSystemName="OpenCDS concepts" code="ICE171" displayName="Influenza, injectable, Madin Darby Canine Kidney, preservative free, quadrivalent"/>
-      <fromConcepts codeSystem="2.16.840.1.113883.12.292"
-        codeSystemName="Vaccines administered (CVX)" displayName="Influenza, injectable, Madin Darby Canine Kidney, preservative free, quadrivalent">
-        <concept code="171" displayName="Influenza, injectable, Madin Darby Canine Kidney, preservative free, quadrivalent"/>
-      </fromConcepts>
-    </conceptMapping>
-    <conceptMapping>
-      <toConcept codeSystem="2.16.840.1.113883.3.795.12.1.1"
-        codeSystemName="OpenCDS concepts" code="ICE320" displayName="Influenza, MDCK, trivalent, preservative"/>
-      <fromConcepts codeSystem="2.16.840.1.113883.12.292"
-        codeSystemName="Vaccines administered (CVX)" displayName="Influenza, MDCK, trivalent, preservative">
-        <concept code="320" displayName="Influenza, MDCK, trivalent, preservative"/>
-      </fromConcepts>
-    </conceptMapping>
-    <conceptMapping>
-      <toConcept codeSystem="2.16.840.1.113883.3.795.12.1.1"
-        codeSystemName="OpenCDS concepts" code="ICE118" displayName="HPV Bivalent (Cervarix)"/>
-      <fromConcepts codeSystem="2.16.840.1.113883.12.292"
-        codeSystemName="Vaccines administered (CVX)" displayName="HPV Bivalent (Cervarix)">
-        <concept code="118" displayName="HPV Bivalent (Cervarix)"/>
-      </fromConcepts>
-    </conceptMapping>
-    <conceptMapping>
-      <toConcept codeSystem="2.16.840.1.113883.3.795.12.1.1"
-        codeSystemName="OpenCDS concepts" code="ICE165" displayName="HPV9"/>
-      <fromConcepts codeSystem="2.16.840.1.113883.12.292"
-        codeSystemName="Vaccines administered (CVX)" displayName="CVX">
-        <concept code="165" displayName="HPV9"/>
-      </fromConcepts>
-    </conceptMapping>
-    <conceptMapping>
-      <toConcept codeSystem="2.16.840.1.113883.3.795.12.1.1"
-        codeSystemName="OpenCDS concepts" code="ICE48" displayName="Hib-PRP-T (ActHIB, Hiberix)"/>
-      <fromConcepts codeSystem="2.16.840.1.113883.12.292"
-        codeSystemName="Vaccines administered (CVX)" displayName="Hib-PRP-T">
-        <concept code="48" displayName="Hib-PRP-T"/>
-      </fromConcepts>
-    </conceptMapping>
-    <conceptMapping>
-      <toConcept codeSystem="2.16.840.1.113883.3.795.12.1.1"
-        codeSystemName="OpenCDS concepts" code="ICE44" displayName="HepB Dialysis"/>
-      <fromConcepts codeSystem="2.16.840.1.113883.12.292"
-        codeSystemName="Vaccines administered (CVX)" displayName="HepB Dialysis">
-        <concept code="44" displayName="HepB Dialysis"/>
-      </fromConcepts>
-    </conceptMapping>
-    <conceptMapping>
-      <toConcept codeSystem="2.16.840.1.113883.3.795.12.1.1"
-        codeSystemName="OpenCDS concepts" code="ICE104" displayName="HepA-HepB (Twinrix)"/>
-      <fromConcepts codeSystem="2.16.840.1.113883.12.292"
-        codeSystemName="Vaccines administered (CVX)" displayName="HepA-HepB (Twinrix)">
-        <concept code="104" displayName="HepA-HepB (Twinrix)"/>
-      </fromConcepts>
-    </conceptMapping>
-    <conceptMapping>
-      <toConcept codeSystem="2.16.840.1.113883.3.795.12.1.1"
-        codeSystemName="OpenCDS concepts" code="ICE153"
-        displayName="influenza, injectable, MDCK, preservative free"/>
-      <fromConcepts codeSystem="2.16.840.1.113883.12.292"
-        codeSystemName="Vaccines administered (CVX)" displayName="influenza, injectable, MDCK, preservative free">
-        <concept code="153"
-          displayName="influenza, injectable, MDCK, preservative free"/>
-      </fromConcepts>
-    </conceptMapping>
-    <conceptMapping>
-      <toConcept codeSystem="2.16.840.1.113883.3.795.12.1.1"
-        codeSystemName="OpenCDS concepts" code="ICE83" displayName="HepA peds/adol 2 dose"/>
-      <fromConcepts codeSystem="2.16.840.1.113883.12.292"
-        codeSystemName="Vaccines administered (CVX)" displayName="HepA ped/adol 2 dose">
-        <concept code="83" displayName="HepA ped/adol 2 dose"/>
-      </fromConcepts>
-    </conceptMapping>
-    <conceptMapping>
-      <toConcept codeSystem="2.16.840.1.113883.3.795.12.1.1"
-        codeSystemName="OpenCDS concepts" code="ICE126"
-        displayName="Novel influenza-H1N1-09, preservative-free"/>
-      <fromConcepts codeSystem="2.16.840.1.113883.12.292"
-        codeSystemName="Vaccines administered (CVX)" displayName="Novel influenza-H1N1-09, preservative-free">
-        <concept code="126" displayName="Novel influenza-H1N1-09, preservative-free"/>
-      </fromConcepts>
-    </conceptMapping>
-    <conceptMapping>
-      <toConcept codeSystem="2.16.840.1.113883.3.795.12.1.1"
-        codeSystemName="OpenCDS concepts" code="ICE152" displayName="Pneumococcal Conjugate NOS"/>
-      <fromConcepts codeSystem="2.16.840.1.113883.12.292"
-        codeSystemName="Vaccines administered (CVX)" displayName="Pneumococcal Conjugate NOS">
-        <concept code="152" displayName="Pneumococcal Conjugate NOS"/>
-      </fromConcepts>
-    </conceptMapping>
-    <conceptMapping>
-      <toConcept codeSystem="2.16.840.1.113883.3.795.12.1.1"
-        codeSystemName="OpenCDS concepts" code="ICE158"
-        displayName="influenza, injectable, quadrivalent, preservative free"/>
-      <fromConcepts codeSystem="2.16.840.1.113883.12.292"
-        codeSystemName="Vaccines administered (CVX)" displayName="Influenza-IIV4, IM (over 3yrs)">
-        <concept code="158" displayName="Influenza-IIV4, IM (over 3yrs)"/>
-      </fromConcepts>
-    </conceptMapping>
-    <conceptMapping>
-      <toConcept codeSystem="2.16.840.1.113883.3.795.12.1.1"
-        codeSystemName="OpenCDS concepts" code="ICE05" displayName="Measles"/>
-      <fromConcepts codeSystem="2.16.840.1.113883.12.292"
-        codeSystemName="Vaccines administered (CVX)" displayName="Measles">
-        <concept code="05" displayName="Measles"/>
-      </fromConcepts>
-    </conceptMapping>
-    <conceptMapping>
-      <toConcept codeSystem="2.16.840.1.113883.3.795.12.1.1"
-        codeSystemName="OpenCDS concepts" code="ICE15" displayName="Influenza, split"/>
-      <fromConcepts codeSystem="2.16.840.1.113883.12.292"
-        codeSystemName="Vaccines administered (CVX)" displayName="Influenza, split">
-        <concept code="15" displayName="Influenza, split"/>
-      </fromConcepts>
-    </conceptMapping>
-    <conceptMapping>
-      <toConcept codeSystem="2.16.840.1.113883.3.795.12.1.1"
-        codeSystemName="OpenCDS concepts" code="ICE03" displayName="MMR"/>
-      <fromConcepts codeSystem="2.16.840.1.113883.12.292"
-        codeSystemName="Vaccines administered (CVX)" displayName="MMR">
-        <concept code="03" displayName="MMR"/>
-      </fromConcepts>
-    </conceptMapping>
-    <conceptMapping>
-      <toConcept codeSystem="2.16.840.1.113883.3.795.12.1.1"
-        codeSystemName="OpenCDS concepts" code="ICE51" displayName="Hib-HepB (Comvax)"/>
-      <fromConcepts codeSystem="2.16.840.1.113883.12.292"
-        codeSystemName="Vaccines administered (CVX)" displayName="Hib-HepB (Comvax)">
-        <concept code="51" displayName="Hib-HepB (Comvax)"/>
-      </fromConcepts>
-    </conceptMapping>
-    <conceptMapping>
-      <toConcept codeSystem="2.16.840.1.113883.3.795.12.1.1"
-        codeSystemName="OpenCDS concepts" code="ICE31" displayName="HepA pediatric NOS"/>
-      <fromConcepts codeSystem="2.16.840.1.113883.12.292"
-        codeSystemName="Vaccines administered (CVX)" displayName="HepA pediatric NOS">
-        <concept code="31" displayName="HepA pediatric NOS"/>
-      </fromConcepts>
-    </conceptMapping>
-    <conceptMapping>
-      <toConcept codeSystem="2.16.840.1.113883.3.795.12.1.1"
-        codeSystemName="OpenCDS concepts" code="ICE144"
-        displayName="influenza, seasonal, intradermal, preservative free"/>
-      <fromConcepts codeSystem="2.16.840.1.113883.12.292"
-        codeSystemName="Vaccines administered (CVX)" displayName="influenza, seasonal, intradermal, preservative free">
-        <concept code="144"
-          displayName="influenza, seasonal, intradermal, preservative free"/>
-      </fromConcepts>
-    </conceptMapping>
-    <conceptMapping>
-      <toConcept codeSystem="2.16.840.1.113883.3.795.12.1.1"
-        codeSystemName="OpenCDS concepts" code="ICE137" displayName="HPV NOS"/>
-      <fromConcepts codeSystem="2.16.840.1.113883.12.292"
-        codeSystemName="Vaccines administered (CVX)" displayName="HPV NOS">
-        <concept code="137" displayName="HPV NOS"/>
-      </fromConcepts>
-    </conceptMapping>
-    <conceptMapping>
-      <toConcept codeSystem="2.16.840.1.113883.3.795.12.1.1"
-        codeSystemName="OpenCDS concepts" code="ICE128"
-        displayName="Novel Influenza-H1N1-09, all formulations"/>
-      <fromConcepts codeSystem="2.16.840.1.113883.12.292"
-        codeSystemName="Vaccines administered (CVX)" displayName="Novel Influenza-H1N1-09, all formulations">
-        <concept code="128" displayName="Novel Influenza-H1N1-09, all formulations"/>
-      </fromConcepts>
-    </conceptMapping>
-    <conceptMapping>
-      <toConcept codeSystem="2.16.840.1.113883.3.795.12.1.1"
-        codeSystemName="OpenCDS concepts" code="ICE85" displayName="HepA NOS"/>
-      <fromConcepts codeSystem="2.16.840.1.113883.12.292"
-        codeSystemName="Vaccines administered (CVX)" displayName="HepA NOS">
-        <concept code="85" displayName="HepA NOS"/>
-      </fromConcepts>
-    </conceptMapping>
-    <conceptMapping>
-      <toConcept codeSystem="2.16.840.1.113883.3.795.12.1.1"
-        codeSystemName="OpenCDS concepts" code="ICEIVM201"
-        displayName="Immunization-vaccination management"/>
-      <fromConcepts codeSystem="2.16.840.1.113883.6.5"
-        codeSystemName="SNOMED" displayName="Immunization/vaccination management (procedure)">
-        <concept code="384810002"
-          displayName="Immunization/vaccination management (procedure)"/>
-      </fromConcepts>
-    </conceptMapping>
-    <conceptMapping>
-      <toConcept codeSystem="2.16.840.1.113883.3.795.12.1.1"
-        codeSystemName="OpenCDS concepts" code="ICE125"
-        displayName="Novel Influenza-H1N1-09, nasal"/>
-      <fromConcepts codeSystem="2.16.840.1.113883.12.292"
-        codeSystemName="Vaccines administered (CVX)" displayName="Novel Influenza-H1N1-09, nasal">
-        <concept code="125" displayName="Novel Influenza-H1N1-09, nasal"/>
-      </fromConcepts>
-    </conceptMapping>
-    <conceptMapping>
-      <toConcept codeSystem="2.16.840.1.113883.3.795.12.1.1"
-        codeSystemName="OpenCDS concepts" code="ICE46" displayName="Hib-PRP-D (ProHIBIT)"/>
-      <fromConcepts codeSystem="2.16.840.1.113883.12.292"
-        codeSystemName="Vaccines administered (CVX)" displayName="Hib-PRP-D (ProHIBIT)">
-        <concept code="46" displayName="Hib-PRP-D (ProHIBIT)"/>
-      </fromConcepts>
-    </conceptMapping>
-    <conceptMapping>
-      <toConcept codeSystem="2.16.840.1.113883.3.795.12.1.1"
-        codeSystemName="OpenCDS concepts" code="ICE990" displayName="Disease Immunity Focus"/>
-      <fromConcepts codeSystem="2.16.840.1.113883.6.103"
-        codeSystemName="ICE3 Disease Immunity Focus" displayName="Hib">
-        <concept code="482.2" displayName="Hib"/>
-      </fromConcepts>
-    </conceptMapping>
-    <conceptMapping>
-      <toConcept codeSystem="2.16.840.1.113883.3.795.12.1.1"
-        codeSystemName="OpenCDS concepts" code="ICE1011" displayName="Disease Immunity Focus"/>
-      <fromConcepts codeSystem="2.16.840.1.113883.6.103"
-        codeSystemName="ICE3 Disease Immunity Focus" displayName="Zoster">
-        <concept code="053.9" displayName="Zoster"/>
-      </fromConcepts>
-    </conceptMapping>
-    <!--
-    <conceptMapping>
-      <toConcept codeSystem="2.16.840.1.113883.3.795.12.1.1" codeSystemName="OpenCDS concepts" code="ICE07989" displayName="Coronavirus (unspecified)" />
-      <fromConcepts codeSystem="2.16.840.1.113883.6.103" codeSystemName="ICD-9-CM" displayName="ICD-9-CM">
-        <concept code="079.89" displayName="Coronavirus (unspecified)" />
-      </fromConcepts>
-    </conceptMapping>
-    -->
-    <conceptMapping>
-      <toConcept codeSystem="2.16.840.1.113883.3.795.12.1.1"
-        codeSystemName="OpenCDS concepts" code="ICE996"
-        displayName="Disease Immunity Focus (HepA)"/>
-      <fromConcepts codeSystem="2.16.840.1.113883.6.103" codeSystemName="ICD-9-CM" displayName="ICE3 Disease Immunity Focus (ICD-9-CM)">
-        <concept code="070.1" displayName="Viral hepatitis A without mention of hepatic coma"/>
-      </fromConcepts>
-      <fromConcepts codeSystem="2.16.840.1.113883.6.90" codeSystemName="ICD-10-CM" displayName="ICE Disease Immunity Focus (ICD-10-CM)">
-        <concept code="B15.9" displayName="Hepatitis A without hepatic coma applicable to Hepatitis A (acute)(viral) NOS"/>
-      </fromConcepts>
-      <fromConcepts codeSystem="2.16.840.1.113883.6.96" codeSystemName="SNOMED-CT" displayName="ICE Disease Immunity Focus (SNOMED-CT)">
-        <concept code="278971009" displayName="Serology confirmed hepatitis A"/>
-      </fromConcepts>
-    </conceptMapping>
-    <conceptMapping>
-      <toConcept codeSystem="2.16.840.1.113883.3.795.12.1.1" codeSystemName="OpenCDS concepts" code="ICE994" displayName="Disease Immunity Focus (Mumps)"/>
-      <fromConcepts codeSystem="2.16.840.1.113883.6.103" codeSystemName="ICD-9-CM" displayName="ICE3 Disease Immunity Focus (ICD-9-CM)">
-        <concept code="072.9" displayName="Mumps without mention of complication"/>
-      </fromConcepts>
-      <fromConcepts codeSystem="2.16.840.1.113883.6.90" codeSystemName="ICD-10-CM" displayName="ICE Disease Immunity Focus (ICD-10-CM)">
-        <concept code="B26.9" displayName="Mumps without complication"/>
-      </fromConcepts>
-      <fromConcepts codeSystem="2.16.840.1.113883.6.96" codeSystemName="SNOMED-CT" displayName="ICE Disease Immunity Focus (SNOMED-CT)">
-        <concept code="371112003" displayName="Serology confirmed mumps"/>
-      </fromConcepts>
-    </conceptMapping>
-    <conceptMapping>
-      <toConcept codeSystem="2.16.840.1.113883.3.795.12.1.1"
-        codeSystemName="OpenCDS concepts" code="ICE140"
-        displayName="influenza, seasonal, injectable, preservative free"/>
-      <fromConcepts codeSystem="2.16.840.1.113883.12.292"
-        codeSystemName="Vaccines administered (CVX)" displayName="influenza, seasonal, injectable, preservative free">
-        <concept code="140"
-          displayName="influenza, seasonal, injectable, preservative free"/>
-      </fromConcepts>
-    </conceptMapping>
-    <conceptMapping>
-      <toConcept codeSystem="2.16.840.1.113883.3.795.12.1.1"
-        codeSystemName="OpenCDS concepts" code="C30" displayName="Male"/>
-      <fromConcepts codeSystem="2.16.840.1.113883.5.1"
-        codeSystemName="HL7 administrative gender" displayName="Male">
-        <concept code="M" displayName="Male"/>
-      </fromConcepts>
-    </conceptMapping>
-    <conceptMapping>
-      <toConcept codeSystem="2.16.840.1.113883.3.795.12.1.1"
-        codeSystemName="OpenCDS concepts" code="ICE62" displayName="HPV Quadrivalent (Gardasil)"/>
-      <fromConcepts codeSystem="2.16.840.1.113883.12.292"
-        codeSystemName="Vaccines administered (CVX)" displayName="HPV Quadrivalent (Gardasil)">
-        <concept code="62" displayName="HPV Quadrivalent (Gardasil)"/>
-      </fromConcepts>
-    </conceptMapping>
-    <conceptMapping>
-      <toConcept codeSystem="2.16.840.1.113883.3.795.12.1.1"
-        codeSystemName="OpenCDS concepts" code="ICE89"
-        displayName="Polio, unspecified formulation"/>
-      <fromConcepts codeSystem="2.16.840.1.113883.12.292"
-        codeSystemName="Vaccines administered (CVX)" displayName="Polio Unspecified forumulation">
-        <concept code="89" displayName="Polio Unspecified forumulation"/>
-      </fromConcepts>
-    </conceptMapping>
-    <conceptMapping>
-      <toConcept codeSystem="2.16.840.1.113883.3.795.12.1.1"
-        codeSystemName="OpenCDS concepts" code="ICE998" displayName="Disease Immunity Documented"/>
-      <fromConcepts codeSystem="2.16.840.1.113883.3.795.12.100.8"
-        codeSystemName="ICE3 Disease Immunity Source" displayName="Disease Documented">
-        <concept code="DISEASE_DOCUMENTED" displayName="Disease Documented"/>
-      </fromConcepts>
-    </conceptMapping>
-    <conceptMapping>
-      <toConcept codeSystem="2.16.840.1.113883.3.795.12.1.1"
-        codeSystemName="OpenCDS concepts" code="ICE1000" displayName="Proof of Immunity"/>
-      <fromConcepts codeSystem="2.16.840.1.113883.3.795.12.100.8"
-        codeSystemName="ICE3 Disease Immunity Source" displayName="Proof of Immunity">
-        <concept code="PROOF_OF_IMMUNITY" displayName="Proof of Immunity"/>
-      </fromConcepts>
-    </conceptMapping>
-    <conceptMapping>
-      <toConcept codeSystem="2.16.840.1.113883.3.795.12.1.1"
-        codeSystemName="OpenCDS concepts" code="ICE74" displayName="Rotavirus"/>
-      <fromConcepts codeSystem="2.16.840.1.113883.12.292"
-        codeSystemName="Vaccines administered (CVX)" displayName="Rotavirus">
-        <concept code="74" displayName="Rotavirus"/>
-      </fromConcepts>
-    </conceptMapping>
-    <conceptMapping>
-      <toConcept codeSystem="2.16.840.1.113883.3.795.12.1.1"
-        codeSystemName="OpenCDS concepts" code="ICE45" displayName="HepB NOS"/>
-      <fromConcepts codeSystem="2.16.840.1.113883.12.292"
-        codeSystemName="Vaccines administered (CVX)" displayName="HepB NOS">
-        <concept code="45" displayName="HepB NOS"/>
-      </fromConcepts>
-    </conceptMapping>
-    <conceptMapping>
-      <toConcept codeSystem="2.16.840.1.113883.3.795.12.1.1"
-        codeSystemName="OpenCDS concepts" code="ICE189" displayName="Hep B, adjuvanted"/>
-      <fromConcepts codeSystem="2.16.840.1.113883.12.292"
-        codeSystemName="Vaccines administered (CVX)" displayName="Hep B, adjuvanted">
-        <concept code="189" displayName="Hep B, adjuvanted"/>
-      </fromConcepts>
-    </conceptMapping>
-    <conceptMapping>
-      <toConcept codeSystem="2.16.840.1.113883.3.795.12.1.1"
-        codeSystemName="OpenCDS concepts" code="ICE198" displayName="DTP-Hep B-Hib, Pentavalent"/>
-      <fromConcepts codeSystem="2.16.840.1.113883.12.292"
-        codeSystemName="Vaccines administered (CVX)" displayName="DTP-Hep B-Hib, Pentavalent">
-        <concept code="198" displayName="Hep B, adjuvanted"/>
-      </fromConcepts>
-    </conceptMapping>
-    <conceptMapping>
-      <toConcept codeSystem="2.16.840.1.113883.3.795.12.1.1"
-        codeSystemName="OpenCDS concepts" code="ICE220" displayName="HepB recombinant, 3-antigen, Al(OH)3"/>
-      <fromConcepts codeSystem="2.16.840.1.113883.12.292"
-        codeSystemName="Vaccines administered (CVX)" displayName="HepB recombinant, 3-antigen, Al(OH)3">
-        <concept code="220" displayName="HepB recombinant, 3-antigen, Al(OH)3"/>
-      </fromConcepts>
-    </conceptMapping>
-    <conceptMapping>
-      <toConcept codeSystem="2.16.840.1.113883.3.795.12.1.1"
-        codeSystemName="OpenCDS concepts" code="ICE94" displayName="MMR-Varicella"/>
-      <fromConcepts codeSystem="2.16.840.1.113883.12.292"
-        codeSystemName="Vaccines administered (CVX)" displayName="MMR-Varicella">
-        <concept code="94" displayName="MMR-Varicella"/>
-      </fromConcepts>
-    </conceptMapping>
-    <conceptMapping>
-      <toConcept codeSystem="2.16.840.1.113883.3.795.12.1.1"
-        codeSystemName="OpenCDS concepts" code="ICE50" displayName="DTaP-Hib (TriHiBit)"/>
-      <fromConcepts codeSystem="2.16.840.1.113883.12.292"
-        codeSystemName="Vaccines administered (CVX)" displayName="DTaP-Hib (TriHiBit)">
-        <concept code="50" displayName="DTaP-Hib (TriHiBit)"/>
-      </fromConcepts>
-    </conceptMapping>
-    <conceptMapping>
-      <toConcept codeSystem="2.16.840.1.113883.3.795.12.1.1"
-        codeSystemName="OpenCDS concepts" code="ICE109" displayName="Pneumococcal Conjugate NOS"/>
-      <fromConcepts codeSystem="2.16.840.1.113883.12.292"
-        codeSystemName="Vaccines administered (CVX)" displayName="Pneumococcal Conjugate NOS">
-        <concept code="109" displayName="Pneumococcal Conjugate NOS"/>
-      </fromConcepts>
-    </conceptMapping>
-    <conceptMapping>
-      <toConcept codeSystem="2.16.840.1.113883.3.795.12.1.1"
-        codeSystemName="OpenCDS concepts" code="ICE07" displayName="Mumps"/>
-      <fromConcepts codeSystem="2.16.840.1.113883.12.292"
-        codeSystemName="Vaccines administered (CVX)" displayName="Mumps">
-        <concept code="07" displayName="Mumps"/>
-      </fromConcepts>
-    </conceptMapping>
-    <conceptMapping>
-      <toConcept codeSystem="2.16.840.1.113883.3.795.12.1.1"
-        codeSystemName="OpenCDS concepts" code="ICE16" displayName="Influenza, whole"/>
-      <fromConcepts codeSystem="2.16.840.1.113883.12.292"
-        codeSystemName="Vaccines administered (CVX)" displayName="Influenza, whole">
-        <concept code="16" displayName="Influenza, whole"/>
-      </fromConcepts>
-    </conceptMapping>
-    <conceptMapping>
-      <toConcept codeSystem="2.16.840.1.113883.3.795.12.1.1"
-        codeSystemName="OpenCDS concepts" code="ICE21" displayName="Varicella"/>
-      <fromConcepts codeSystem="2.16.840.1.113883.12.292"
-        codeSystemName="Vaccines administered (CVX)" displayName="Varicella">
-        <concept code="21" displayName="Varicella"/>
-      </fromConcepts>
-    </conceptMapping>
-    <conceptMapping>
-      <toConcept codeSystem="2.16.840.1.113883.3.795.12.1.1"
-        codeSystemName="OpenCDS concepts" code="ICE33"
-        displayName="Pneumococcal Polysaccharide 23 Valent"/>
-      <fromConcepts codeSystem="2.16.840.1.113883.12.292"
-        codeSystemName="Vaccines administered (CVX)" displayName="Pneumococcal Polysaccharide 23 Valent">
-        <concept code="33" displayName="Pneumococcal Polysaccharide 23 Valent"/>
-      </fromConcepts>
-    </conceptMapping>
-    <conceptMapping>
-      <toConcept codeSystem="2.16.840.1.113883.3.795.12.1.1"
-        codeSystemName="OpenCDS concepts" code="ICE155"
-        displayName="influenza, recombinant, injectable, preservative free"/>
-      <fromConcepts codeSystem="2.16.840.1.113883.12.292"
-        codeSystemName="Vaccines administered (CVX)"
-        displayName="nfluenza, recombinant, injectable, preservative free">
-        <concept code="155"
-          displayName="nfluenza, recombinant, injectable, preservative free"/>
-      </fromConcepts>
-    </conceptMapping>
-    <conceptMapping>
-      <toConcept codeSystem="2.16.840.1.113883.3.795.12.1.1"
-        codeSystemName="OpenCDS concepts" code="ICE136"
-        displayName="Meningococcal MCV4O (Menveo)"/>
-      <fromConcepts codeSystem="2.16.840.1.113883.12.292"
-        codeSystemName="Vaccines administered (CVX)" displayName="Meningococcal MCV4O (Menveo)">
-        <concept code="136" displayName="Meningococcal MCV4O (Menveo)"/>
-      </fromConcepts>
-    </conceptMapping>
-    <conceptMapping>
-      <toConcept codeSystem="2.16.840.1.113883.3.795.12.1.1"
-        codeSystemName="OpenCDS concepts" code="ICE130" displayName="DTaP/IPV"/>
-      <fromConcepts codeSystem="2.16.840.1.113883.12.292"
-        codeSystemName="Vaccines administered (CVX)" displayName="DTaP/IPV">
-        <concept code="130" displayName="DTaP/IPV"/>
-      </fromConcepts>
-    </conceptMapping>
-    <conceptMapping>
-      <toConcept codeSystem="2.16.840.1.113883.3.795.12.1.1"
-        codeSystemName="OpenCDS concepts" code="ICE148"
-        displayName="Mening C&amp;Y-Hib PRP-T (Menhibrix)"/>
-      <fromConcepts codeSystem="2.16.840.1.113883.12.292"
-        codeSystemName="Vaccines administered (CVX)" displayName="Meningococcal C/Y-HIB PRP (Menhibrix)">
-        <concept code="148" displayName="Meningococcal C/Y-HIB PRP (Menhibrix)"/>
-      </fromConcepts>
-    </conceptMapping>
-    <conceptMapping>
-      <toConcept codeSystem="2.16.840.1.113883.3.795.12.1.1"
-        codeSystemName="OpenCDS concepts" code="ICE223"
-        displayName="Immunization Recommended (Due Now)"/>
-      <fromConcepts codeSystem="2.16.840.1.113883.3.795.12.100.6"
-        codeSystemName="ICE3 Immunization Recommendation Reason"
-        displayName="Due Now">
-        <concept code="DUE_NOW" displayName="Due Now"/>
-      </fromConcepts>
-    </conceptMapping>
-    <conceptMapping>
-      <toConcept codeSystem="2.16.840.1.113883.3.795.12.1.1"
-        codeSystemName="OpenCDS concepts" code="ICE110" displayName="DTaP-Hep B-IPV"/>
-      <fromConcepts codeSystem="2.16.840.1.113883.12.292"
-        codeSystemName="Vaccines administered (CVX)" displayName="DTaP-Hep B-IPV">
-        <concept code="110" displayName="DTaP-Hep B-IPV"/>
-      </fromConcepts>
-    </conceptMapping>
-    <conceptMapping>
-      <toConcept codeSystem="2.16.840.1.113883.3.795.12.1.1"
-        codeSystemName="OpenCDS concepts" code="ICE38" displayName="Mumps/Rubella"/>
-      <fromConcepts codeSystem="2.16.840.1.113883.12.292"
-        codeSystemName="Vaccines administered (CVX)" displayName="Mumps/Rubella">
-        <concept code="38" displayName="Mumps/Rubella"/>
-      </fromConcepts>
-    </conceptMapping>
-    <conceptMapping>
-      <toConcept codeSystem="2.16.840.1.113883.3.795.12.1.1"
-        codeSystemName="OpenCDS concepts" code="ICE116"
-        displayName="Rotavirus RV5 (RotaTeq, 3 dose)"/>
-      <fromConcepts codeSystem="2.16.840.1.113883.12.292"
-        codeSystemName="Vaccines administered (CVX)" displayName="Rotavirus RV5 (RotaTeq, 3 dose)">
-        <concept code="116" displayName="Rotavirus RV5 (RotaTeq, 3 dose)"/>
-      </fromConcepts>
-    </conceptMapping>
-    <conceptMapping>
-      <toConcept codeSystem="2.16.840.1.113883.3.795.12.1.1"
-        codeSystemName="OpenCDS concepts" code="ICE47" displayName="Hib-HbOC (HibTITER)"/>
-      <fromConcepts codeSystem="2.16.840.1.113883.12.292"
-        codeSystemName="Vaccines administered (CVX)" displayName="Hib-HbOC">
-        <concept code="47" displayName="Hib-HbOC"/>
-      </fromConcepts>
-    </conceptMapping>
-    <conceptMapping>
-      <toConcept codeSystem="2.16.840.1.113883.3.795.12.1.1"
-        codeSystemName="OpenCDS concepts" code="ICE120" displayName="DTaP-Hib (PRP-T)-IPV"/>
-      <fromConcepts codeSystem="2.16.840.1.113883.12.292"
-        codeSystemName="Vaccines administered (CVX)" displayName="DTaP-Hib (PRP-T)-IPV">
-        <concept code="120" displayName="DTaP-Hib (PRP-T)-IPV"/>
-      </fromConcepts>
-    </conceptMapping>
-    <conceptMapping>
-      <toConcept codeSystem="2.16.840.1.113883.3.795.12.1.1"
-        codeSystemName="OpenCDS concepts" code="ICE120" displayName="DT-IPV adsorbed Non-US"/>
-      <fromConcepts codeSystem="2.16.840.1.113883.12.292"
-        codeSystemName="Vaccines administered (CVX)" displayName="DT-IPV adsorbed Non-US">
-        <concept code="195" displayName="DT-IPV adsorbed Non-US"/>
-      </fromConcepts>
-    </conceptMapping>
-    <conceptMapping>
-      <toConcept codeSystem="2.16.840.1.113883.3.795.12.1.1"
-        codeSystemName="OpenCDS concepts" code="ICE991"
-        displayName="Disease Immunity Focus (Rotavirus)"/>
-      <fromConcepts codeSystem="2.16.840.1.113883.6.103"
-        codeSystemName="ICE3 Disease Immunity Focus" displayName="Rotavirus">
-        <concept code="008.61" displayName="Rotavirus"/>
-      </fromConcepts>
-    </conceptMapping>
-    <conceptMapping>
-      <toConcept codeSystem="2.16.840.1.113883.3.795.12.1.1"
-        codeSystemName="OpenCDS concepts" code="ICE151"
-        displayName="influenza nasal, unspecified formulation"/>
-      <fromConcepts codeSystem="2.16.840.1.113883.12.292"
-        codeSystemName="Vaccines administered (CVX)" displayName="influenza nasal, unspecified formulation">
-        <concept code="151" displayName="influenza nasal, unspecified formulation"/>
-      </fromConcepts>
-    </conceptMapping>
-    <conceptMapping>
-      <toConcept codeSystem="2.16.840.1.113883.3.795.12.1.1"
-        codeSystemName="OpenCDS concepts" code="C31" displayName="Female"/>
-      <fromConcepts codeSystem="2.16.840.1.113883.5.1"
-        codeSystemName="HL7 administrative gender" displayName="Female">
-        <concept code="F" displayName="Female"/>
-      </fromConcepts>
-    </conceptMapping>
-    <conceptMapping>
-      <toConcept codeSystem="2.16.840.1.113883.3.795.12.1.1"
-        codeSystemName="OpenCDS concepts" code="ICE150"
-        displayName="influenza, injectable, quadrivalent, preservative free"/>
-      <fromConcepts codeSystem="2.16.840.1.113883.12.292"
-        codeSystemName="Vaccines administered (CVX)"
-        displayName="influenza, injectable, quadrivalent, preservative free">
-        <concept code="150"
-          displayName="influenza, injectable, quadrivalent, preservative free"/>
-      </fromConcepts>
-    </conceptMapping>
-    <conceptMapping>
-      <toConcept codeSystem="2.16.840.1.113883.3.795.12.1.1"
-        codeSystemName="OpenCDS concepts" code="ICE149"
-        displayName="influenza, live, intranasal, quadrivalent"/>
-      <fromConcepts codeSystem="2.16.840.1.113883.12.292"
-        codeSystemName="Vaccines administered (CVX)" displayName="influenza, live, intranasal, quadrivalent">
-        <concept code="149" displayName="influenza, live, intranasal, quadrivalent"/>
-      </fromConcepts>
-    </conceptMapping>
-    <conceptMapping>
-      <toConcept codeSystem="2.16.840.1.113883.3.795.12.1.1"
-        codeSystemName="OpenCDS concepts" code="ICE52" displayName="HepA adult"/>
-      <fromConcepts codeSystem="2.16.840.1.113883.12.292"
-        codeSystemName="Vaccines administered (CVX)" displayName="HepA adult">
-        <concept code="52" displayName="HepA adult"/>
-      </fromConcepts>
-    </conceptMapping>
-    <conceptMapping>
-      <toConcept codeSystem="2.16.840.1.113883.3.795.12.1.1"
-        codeSystemName="OpenCDS concepts" code="ICE02" displayName="OPV"/>
-      <fromConcepts codeSystem="2.16.840.1.113883.12.292"
-        codeSystemName="Vaccines administered (CVX)" displayName="OPV">
-        <concept code="02" displayName="OPV"/>
-      </fromConcepts>
-    </conceptMapping>
-    <conceptMapping>
-      <toConcept codeSystem="2.16.840.1.113883.3.795.12.1.1"
-        codeSystemName="OpenCDS concepts" code="ICE178" displayName="OPV bivalent"/>
-      <fromConcepts codeSystem="2.16.840.1.113883.12.292"
-        codeSystemName="Vaccines administered (CVX)" displayName="OPV bivalent">
-        <concept code="178" displayName="OPV bivalent"/>
-      </fromConcepts>
-    </conceptMapping>
-    <conceptMapping>
-      <toConcept codeSystem="2.16.840.1.113883.3.795.12.1.1"
-        codeSystemName="OpenCDS concepts" code="ICE179" displayName="OPV, monovalent, unspecified"/>
-      <fromConcepts codeSystem="2.16.840.1.113883.12.292"
-        codeSystemName="Vaccines administered (CVX)" displayName="OPV, monovalent, unspecified">
-        <concept code="179" displayName="OPV, monovalent, unspecified"/>
-      </fromConcepts>
-    </conceptMapping>
-    <conceptMapping>
-      <toConcept codeSystem="2.16.840.1.113883.3.795.12.1.1"
-        codeSystemName="OpenCDS concepts" code="ICE182" displayName="OPV, Unspecified"/>
-      <fromConcepts codeSystem="2.16.840.1.113883.12.292"
-        codeSystemName="Vaccines administered (CVX)" displayName="OPV, Unspecified">
-        <concept code="182" displayName="OPV"/>
-      </fromConcepts>
-    </conceptMapping>
-    <conceptMapping>
-      <toConcept codeSystem="2.16.840.1.113883.3.795.12.1.1"
-        codeSystemName="OpenCDS concepts" code="ICE185" displayName="influenza, recombinant, quadrivalent,injectable, preservative free"/>
-      <fromConcepts codeSystem="2.16.840.1.113883.12.292"
-        codeSystemName="Vaccines administered (CVX)" displayName="influenza, recombinant, quadrivalent,injectable, preservative free">
-        <concept code="185" displayName="influenza, recombinant, quadrivalent,injectable, preservative free"/>
-      </fromConcepts>
-    </conceptMapping>
-    <conceptMapping>
-      <toConcept codeSystem="2.16.840.1.113883.3.795.12.1.1"
-        codeSystemName="OpenCDS concepts" code="ICE186" displayName="Influenza, injectable, MDCK, quadrivalent"/>
-      <fromConcepts codeSystem="2.16.840.1.113883.12.292"
-        codeSystemName="Vaccines administered (CVX)" displayName="Influenza, injectable, MDCK, quadrivalent">
-        <concept code="186" displayName="Influenza, injectable, MDCK, quadrivalent"/>
-      </fromConcepts>
-    </conceptMapping>
-    <conceptMapping>
-      <toConcept codeSystem="2.16.840.1.113883.3.795.12.1.1"
-        codeSystemName="OpenCDS concepts" code="ICE194" displayName="Influenza, Southern Hemisphere, unspecified formulation"/>
-      <fromConcepts codeSystem="2.16.840.1.113883.12.292"
-        codeSystemName="Vaccines administered (CVX)" displayName="Influenza, Southern Hemisphere, unspecified formulation">
-        <concept code="194" displayName="Influenza, Southern Hemisphere, unspecified formulation"/>
-      </fromConcepts>
-    </conceptMapping>
-    <conceptMapping>
-      <toConcept codeSystem="2.16.840.1.113883.3.795.12.1.1"
-        codeSystemName="OpenCDS concepts" code="ICE197" displayName="Influenza, high dose, quadrivalent"/>
-      <fromConcepts codeSystem="2.16.840.1.113883.12.292"
-        codeSystemName="Vaccines administered (CVX)" displayName="Influenza, high dose, quadrivalent">
-        <concept code="197" displayName="Influenza, high dose, quadrivalent"/>
-      </fromConcepts>
-    </conceptMapping>
-    <conceptMapping>
-      <toConcept codeSystem="2.16.840.1.113883.3.795.12.1.1"
-        codeSystemName="OpenCDS concepts" code="ICE200" displayName="Influenza, Southern Hemisphere, pediatric, preservative free"/>
-      <fromConcepts codeSystem="2.16.840.1.113883.12.292"
-        codeSystemName="Vaccines administered (CVX)" displayName="Influenza, Southern Hemisphere, pediatric, preservative free">
-        <concept code="200" displayName="Influenza, Southern Hemisphere, pediatric, preservative free"/>
-      </fromConcepts>
-    </conceptMapping>
-    <conceptMapping>
-      <toConcept codeSystem="2.16.840.1.113883.3.795.12.1.1"
-        codeSystemName="OpenCDS concepts" code="ICE201" displayName="Influenza, Southern Hemisphere, preservative free"/>
-      <fromConcepts codeSystem="2.16.840.1.113883.12.292"
-        codeSystemName="Vaccines administered (CVX)" displayName="Influenza, Southern Hemisphere, preservative free">
-        <concept code="201" displayName="Influenza, Southern Hemisphere, preservative free"/>
-      </fromConcepts>
-    </conceptMapping>
-    <conceptMapping>
-      <toConcept codeSystem="2.16.840.1.113883.3.795.12.1.1"
-        codeSystemName="OpenCDS concepts" code="ICE202" displayName="Influenza, Southern Hemisphere, quadrivalent, with preservative"/>
-      <fromConcepts codeSystem="2.16.840.1.113883.12.292"
-        codeSystemName="Vaccines administered (CVX)" displayName="Influenza, Southern Hemisphere, quadrivalent, with preservative">
-        <concept code="202" displayName="Influenza, Southern Hemisphere, quadrivalent, with preservative"/>
-      </fromConcepts>
-    </conceptMapping>
-    <conceptMapping>
-      <toConcept codeSystem="2.16.840.1.113883.3.795.12.1.1"
-        codeSystemName="OpenCDS concepts" code="ICE205" displayName="Influenza, seasonal vaccine, quadrivalent, adjuvanted"/>
-      <fromConcepts codeSystem="2.16.840.1.113883.12.292"
-        codeSystemName="Vaccines administered (CVX)" displayName="Influenza, seasonal vaccine, quadrivalent, adjuvanted">
-        <concept code="205" displayName="Influenza, seasonal vaccine, quadrivalent, adjuvanted"/>
-      </fromConcepts>
-    </conceptMapping>
-    <conceptMapping>
-      <toConcept codeSystem="2.16.840.1.113883.3.795.12.1.1"
-        codeSystemName="OpenCDS concepts" code="ICE231" displayName="Influenza, Southern Hemisphere, high-dose, quadrivalent"/>
-      <fromConcepts codeSystem="2.16.840.1.113883.12.292"
-        codeSystemName="Vaccines administered (CVX)" displayName="Influenza, Southern Hemisphere, high-dose, quadrivalent">
-        <concept code="231" displayName="Influenza, Southern Hemisphere, quadrivalent, with preservative"/>
-      </fromConcepts>
-    </conceptMapping>
-    <conceptMapping>
-      <toConcept codeSystem="2.16.840.1.113883.3.795.12.1.1"
-        codeSystemName="OpenCDS concepts" code="ICE162" displayName="Meningococcal B FHbp, recombinant (Trumenba)"/>
-      <fromConcepts codeSystem="2.16.840.1.113883.12.292"
-        codeSystemName="Vaccines administered (CVX)" displayName="Meningococcal B FHbp, recombinant (Trumenba)">
-        <concept code="162" displayName="Meningococcal B FHbp, recombinant (Trumenba)"/>
-      </fromConcepts>
-    </conceptMapping>
-    <conceptMapping>
-      <toConcept codeSystem="2.16.840.1.113883.3.795.12.1.1"
-        codeSystemName="OpenCDS concepts" code="ICE163" displayName="Meningococcal B 4C, OMV (Bexsero)"/>
-      <fromConcepts codeSystem="2.16.840.1.113883.12.292"
-        codeSystemName="Vaccines administered (CVX)" displayName="Meningococcal B 4C, OMV (Bexsero)">
-        <concept code="163" displayName="Meningococcal B 4C, OMV (Bexsero)"/>
-      </fromConcepts>
-    </conceptMapping>
-    <conceptMapping>
-      <toConcept codeSystem="2.16.840.1.113883.3.795.12.1.1"
-        codeSystemName="OpenCDS concepts" code="ICE111" displayName="influenza, live, intranasal"/>
-      <fromConcepts codeSystem="2.16.840.1.113883.12.292"
-        codeSystemName="Vaccines administered (CVX)" displayName="influenza, live, intranasal">
-        <concept code="111" displayName="influenza, live, intranasal"/>
-      </fromConcepts>
-    </conceptMapping>
-    <conceptMapping>
-      <toConcept codeSystem="2.16.840.1.113883.3.795.12.1.1"
-        codeSystemName="OpenCDS concepts" code="ICE10" displayName="IPV"/>
-      <fromConcepts codeSystem="2.16.840.1.113883.12.292"
-        codeSystemName="Vaccines administered (CVX)" displayName="IPV">
-        <concept code="10" displayName="IPV"/>
-      </fromConcepts>
-    </conceptMapping>
-    <conceptMapping>
-      <toConcept codeSystem="2.16.840.1.113883.3.795.12.1.1"
-        codeSystemName="OpenCDS concepts" code="ICE108"
-        displayName="Meningococcal, unspecified formulation"/>
-      <fromConcepts codeSystem="2.16.840.1.113883.12.292"
-        codeSystemName="Vaccines administered (CVX)" displayName="Meningococcal, unspecified formulation">
-        <concept code="108" displayName="Meningococcal, unspecified formulation"/>
-      </fromConcepts>
-    </conceptMapping>
-    <conceptMapping>
-      <toConcept codeSystem="2.16.840.1.113883.3.795.12.1.1"
-        codeSystemName="OpenCDS concepts" code="ICE06" displayName="Rubella"/>
-      <fromConcepts codeSystem="2.16.840.1.113883.12.292"
-        codeSystemName="Vaccines administered (CVX)" displayName="Rubella">
-        <concept code="06" displayName="Rubella"/>
-      </fromConcepts>
-    </conceptMapping>
-    <conceptMapping>
-      <toConcept codeSystem="2.16.840.1.113883.3.795.12.1.1"
-        codeSystemName="OpenCDS concepts" code="ICE141"
-        displayName="influenza, seasonal, injectable"/>
-      <fromConcepts codeSystem="2.16.840.1.113883.12.292"
-        codeSystemName="Vaccines administered (CVX)" displayName="influenza, seasonal, injectable">
-        <concept code="141" displayName="influenza, seasonal, injectable"/>
-      </fromConcepts>
-    </conceptMapping>
-    <conceptMapping>
-      <toConcept codeSystem="2.16.840.1.113883.3.795.12.1.1"
-        codeSystemName="OpenCDS concepts" code="ICE84"
-        displayName="HepA pediatric/adolescent (3 dose)"/>
-      <fromConcepts codeSystem="2.16.840.1.113883.12.292"
-        codeSystemName="Vaccines administered (CVX)" displayName="HepA pediatric/adolescent (3 dose)">
-        <concept code="84" displayName="HepA pediatric/adolescent (3 dose)"/>
-      </fromConcepts>
-    </conceptMapping>
-    <conceptMapping>
-      <toConcept codeSystem="2.16.840.1.113883.3.795.12.1.1"
-        codeSystemName="OpenCDS concepts" code="ICE993"
-        displayName="Disease Immunity Focus (Rubella)"/>
-      <fromConcepts codeSystem="2.16.840.1.113883.6.103" codeSystemName="ICD-9-CM" displayName="ICE3 Disease Immunity Focus (ICD-9-CM)">
-        <concept code="056.9" displayName="Rubella without mention of complication"/>
-      </fromConcepts>
-      <fromConcepts codeSystem="2.16.840.1.113883.6.90" codeSystemName="ICD-10-CM" displayName="ICE Disease Immunity Focus (ICD-10-CM)">
-        <concept code="B06.9" displayName="Rubella without complication"/>
-      </fromConcepts>
-      <fromConcepts codeSystem="2.16.840.1.113883.6.96" codeSystemName="SNOMED-CT" displayName="ICE Disease Immunity Focus (SNOMED-CT)">
-        <concept code="278968001" displayName="Serology confirmed rubella"/>
-      </fromConcepts>
-    </conceptMapping>
-    <conceptMapping>
-      <toConcept codeSystem="2.16.840.1.113883.3.795.12.1.1"
-        codeSystemName="OpenCDS concepts" code="ICE49" displayName="Hib-PRP-OMP (PedvaxHIB)"/>
-      <fromConcepts codeSystem="2.16.840.1.113883.12.292"
-        codeSystemName="Vaccines administered (CVX)" displayName="Hib-PRP-OMP (PedvaxHIB)">
-        <concept code="49" displayName="Hib-PRP-OMP (PedvaxHIB)"/>
-      </fromConcepts>
-    </conceptMapping>
-    <conceptMapping>
-      <toConcept codeSystem="2.16.840.1.113883.3.795.12.1.1"
-        codeSystemName="OpenCDS concepts" code="ICE32"
-        displayName="Meningococcal MPSV4 (Menomune) "/>
-      <fromConcepts codeSystem="2.16.840.1.113883.12.292"
-        codeSystemName="Vaccines administered (CVX)" displayName="Meningococcal MPSV4 (Menomune) ">
-        <concept code="32" displayName="Meningococcal MPSV4 (Menomune) "/>
-      </fromConcepts>
-    </conceptMapping>
-    <conceptMapping>
-      <toConcept codeSystem="2.16.840.1.113883.3.795.12.1.1"
-        codeSystemName="OpenCDS concepts" code="ICE147"
-        displayName="Meningococcal MCV4, unspecified formulation"/>
-      <fromConcepts codeSystem="2.16.840.1.113883.12.292"
-        codeSystemName="Vaccines administered (CVX)" displayName="Meningococcal MCV4, unspecified formulation">
-        <concept code="147" displayName="Meningococcal MCV4, unspecified formulation"/>
-      </fromConcepts>
-    </conceptMapping>
-    <conceptMapping>
-      <toConcept codeSystem="2.16.840.1.113883.3.795.12.1.1"
-        codeSystemName="OpenCDS concepts" code="ICE203"
-        displayName="Meningococcal MenACWY-TT (MenQuadfi)"/>
-      <fromConcepts codeSystem="2.16.840.1.113883.12.292"
-        codeSystemName="Vaccines administered (CVX)" displayName="Meningococcal MenACWY-TT (MenQuadfi)">
-        <concept code="203" displayName="Meningococcal MenACWY-TT (MenQuadfi)"/>
-      </fromConcepts>
-    </conceptMapping>
-    <conceptMapping>
-      <toConcept codeSystem="2.16.840.1.113883.3.795.12.1.1"
-        codeSystemName="OpenCDS concepts" code="ICE999" displayName="Disease Immunity Reason"/>
-      <fromConcepts codeSystem="2.16.840.1.113883.3.795.12.100.9"
-        codeSystemName="ICE3 Disease Immunity Reason" displayName="Is Immune">
-        <concept code="IS_IMMUNE" displayName="Is Immune"/>
-      </fromConcepts>
-    </conceptMapping>
-    <conceptMapping>
-      <toConcept codeSystem="2.16.840.1.113883.3.795.12.1.1"
-        codeSystemName="OpenCDS concepts" code="ICE997" displayName="Disease Immunity Focus"/>
-      <fromConcepts codeSystem="2.16.840.1.113883.6.103" codeSystemName="ICD-9-CM" displayName="ICE3 Disease Immunity Focus (ICD-9-CM)">
-        <concept code="070.30" displayName="Viral hepatitis B without mention of hepatic coma"/>
-      </fromConcepts>
-      <fromConcepts codeSystem="2.16.840.1.113883.6.90" codeSystemName="ICD-10-CM" displayName="ICE Disease Immunity Focus (ICD-10-CM)">
-        <concept code="B19.10" displayName="Unspecified viral hepatitis B without hepatic coma applicable to unspecified viral hepatitis B NOS"/>
-      </fromConcepts>
-      <fromConcepts codeSystem="2.16.840.1.113883.6.96" codeSystemName="SNOMED-CT" displayName="ICE Disease Immunity Focus (SNOMED-CT)">
-        <concept code="271511000" displayName="Serology confirmed hepatitis B"/>
-      </fromConcepts>
-    </conceptMapping>
-    <conceptMapping>
-      <toConcept codeSystem="2.16.840.1.113883.3.795.12.1.1"
-        codeSystemName="OpenCDS concepts" code="ICE42" displayName="HepB high risk infant"/>
-      <fromConcepts codeSystem="2.16.840.1.113883.12.292"
-        codeSystemName="Vaccines administered (CVX)" displayName="HepB high risk infant">
-        <concept code="42" displayName="HepB high risk infant"/>
-      </fromConcepts>
-    </conceptMapping>
-    <conceptMapping>
-      <toConcept codeSystem="2.16.840.1.113883.3.795.12.1.1"
-        codeSystemName="OpenCDS concepts" code="ICE88"
-        displayName="Influenza, unspecified formulation"/>
-      <fromConcepts codeSystem="2.16.840.1.113883.12.292"
-        codeSystemName="Vaccines administered (CVX)" displayName="Influenza, unspecified formulation">
-        <concept code="88" displayName="Influenza, unspecified formulation"/>
-      </fromConcepts>
-    </conceptMapping>
-    <conceptMapping>
-      <toConcept codeSystem="2.16.840.1.113883.3.795.12.1.1"
-        codeSystemName="OpenCDS concepts" code="ICE992" displayName="Disease Immunity Focus"/>
-      <fromConcepts codeSystem="2.16.840.1.113883.6.103" codeSystemName="ICD-9-CM" displayName="ICE3 Disease Immunity Focus (ICD-9-CM)">
-        <concept code="052.9" displayName="Varicella without mention of complication"/>
-      </fromConcepts>
-      <fromConcepts codeSystem="2.16.840.1.113883.6.90" codeSystemName="ICD-10-CM" displayName="ICE Disease Immunity Focus (ICD-10-CM)">
-        <concept code="B01.9" displayName="Varicella without complication"/>
-      </fromConcepts>
-      <fromConcepts codeSystem="2.16.840.1.113883.6.96" codeSystemName="SNOMED-CT" displayName="ICE Disease Immunity Focus (SNOMED-CT)">
-        <concept code="371113008" displayName="Serology confirmed varicella"/>
-        <concept code="38907003" displayName="History of Varicella infection"/>
-      </fromConcepts>
-    </conceptMapping>
-    <conceptMapping>
-      <toConcept codeSystem="2.16.840.1.113883.3.795.12.1.1"
-        codeSystemName="OpenCDS concepts" code="ICE127" displayName="Novel influenza-H1N1-09"/>
-      <fromConcepts codeSystem="2.16.840.1.113883.12.292"
-        codeSystemName="Vaccines administered (CVX)" displayName="CVX">
-        <concept code="127" displayName="Novel influenza-H1N1-09"/>
-      </fromConcepts>
-    </conceptMapping>
-    <conceptMapping>
-      <toConcept codeSystem="2.16.840.1.113883.3.795.12.1.1"
-        codeSystemName="OpenCDS concepts" code="ICE01" displayName="DTP"/>
-      <fromConcepts codeSystem="2.16.840.1.113883.12.292"
-        codeSystemName="Vaccines administered (CVX)" displayName="CVX">
-        <concept code="01" displayName="DTP"/>
-      </fromConcepts>
-    </conceptMapping>
-    <conceptMapping>
-      <toConcept codeSystem="2.16.840.1.113883.3.795.12.1.1"
-        codeSystemName="OpenCDS concepts" code="ICE09" displayName="Td (adult), 2 Lf tetanus toxoid, preservative free, adsorbed"/>
-      <fromConcepts codeSystem="2.16.840.1.113883.12.292"
-        codeSystemName="Vaccines administered (CVX)" displayName="Td (adult), 2 Lf tetanus toxoid, preservative free, adsorbed">
-        <concept code="09" displayName="Td (adult), 2 Lf tetanus toxoid, preservative free, adsorbed"/>
-      </fromConcepts>
-    </conceptMapping>
-    <conceptMapping>
-      <toConcept codeSystem="2.16.840.1.113883.3.795.12.1.1"
-        codeSystemName="OpenCDS concepts" code="ICE196" displayName="Td (adult) adsorbed, preservative free, Lf unspecified"/>
-      <fromConcepts codeSystem="2.16.840.1.113883.12.292"
-        codeSystemName="Vaccines administered (CVX)" displayName="Td (adult) adsorbed, preservative free, Lf unspecified">
-        <concept code="196" displayName="Td (adult) adsorbed, preservative free, Lf unspecified"/>
-      </fromConcepts>
-    </conceptMapping>
-    <conceptMapping>
-      <toConcept codeSystem="2.16.840.1.113883.3.795.12.1.1"
-        codeSystemName="OpenCDS concepts" code="ICE20" displayName="DTaP"/>
-      <fromConcepts codeSystem="2.16.840.1.113883.12.292"
-        codeSystemName="Vaccines administered (CVX)" displayName="CVX">
-        <concept code="20" displayName="DTaP"/>
-      </fromConcepts>
-    </conceptMapping>
-    <conceptMapping>
-      <toConcept codeSystem="2.16.840.1.113883.3.795.12.1.1"
-        codeSystemName="OpenCDS concepts" code="ICE28" displayName="DT"/>
-      <fromConcepts codeSystem="2.16.840.1.113883.12.292"
-        codeSystemName="Vaccines administered (CVX)" displayName="CVX">
-        <concept code="28" displayName="DT"/>
-      </fromConcepts>
-    </conceptMapping>
-    <conceptMapping>
-      <toConcept codeSystem="2.16.840.1.113883.3.795.12.1.1"
-        codeSystemName="OpenCDS concepts" code="ICE106" displayName="DTaP, 5 pertussis antigens"/>
-      <fromConcepts codeSystem="2.16.840.1.113883.12.292"
-        codeSystemName="Vaccines administered (CVX)" displayName="CVX">
-        <concept code="106" displayName="DTaP, 5 pertussis antigens"/>
-      </fromConcepts>
-    </conceptMapping>
-    <conceptMapping>
-      <toConcept codeSystem="2.16.840.1.113883.3.795.12.1.1"
-        codeSystemName="OpenCDS concepts" code="ICE107" displayName="DTaP, unspecified formulation"/>
-      <fromConcepts codeSystem="2.16.840.1.113883.12.292"
-        codeSystemName="Vaccines administered (CVX)" displayName="CVX">
-        <concept code="107" displayName="DTaP, 5 pertussis antigens"/>
-      </fromConcepts>
-    </conceptMapping>
-    <conceptMapping>
-      <toConcept codeSystem="2.16.840.1.113883.3.795.12.1.1"
-        codeSystemName="OpenCDS concepts" code="ICE113" displayName="Td (adult) preservative free"/>
-      <fromConcepts codeSystem="2.16.840.1.113883.12.292"
-        codeSystemName="Vaccines administered (CVX)" displayName="CVX">
-        <concept code="113" displayName="Td (adult) preservative free"/>
-      </fromConcepts>
-    </conceptMapping>
-    <conceptMapping>
-      <toConcept codeSystem="2.16.840.1.113883.3.795.12.1.1"
-        codeSystemName="OpenCDS concepts" code="ICE115" displayName="Tdap"/>
-      <fromConcepts codeSystem="2.16.840.1.113883.12.292"
-        codeSystemName="Vaccines administered (CVX)" displayName="CVX">
-        <concept code="115" displayName="Tdap"/>
-      </fromConcepts>
-    </conceptMapping>
-    <conceptMapping>
-      <toConcept codeSystem="2.16.840.1.113883.3.795.12.1.1"
-        codeSystemName="OpenCDS concepts" code="ICE138" displayName="Td (adult not absorbed)"/>
-      <fromConcepts codeSystem="2.16.840.1.113883.12.292"
-        codeSystemName="Vaccines administered (CVX)" displayName="CVX">
-        <concept code="138" displayName="Td (adult not absorbed)"/>
-      </fromConcepts>
-    </conceptMapping>
-    <conceptMapping>
-      <toConcept codeSystem="2.16.840.1.113883.3.795.12.1.1"
-        codeSystemName="OpenCDS concepts" code="ICE139" displayName="Td (adult) NOS"/>
-      <fromConcepts codeSystem="2.16.840.1.113883.12.292"
-        codeSystemName="Vaccines administered (CVX)" displayName="CVX">
-        <concept code="139" displayName="Td (adult) NOS"/>
-      </fromConcepts>
-    </conceptMapping>
-    <conceptMapping>
-      <toConcept codeSystem="2.16.840.1.113883.3.795.12.1.1"
-        codeSystemName="OpenCDS concepts" code="ICE132" displayName="DTaP-IPV-Hib-Hep B, historical"/>
-      <fromConcepts codeSystem="2.16.840.1.113883.12.292"
-        codeSystemName="Vaccines administered (CVX)" displayName="CVX">
-        <concept code="132" displayName="DTaP-IPV-Hib-Hep B, historical"/>
-      </fromConcepts>
-    </conceptMapping>
-    <conceptMapping>
-      <toConcept codeSystem="2.16.840.1.113883.3.795.12.1.1"
-        codeSystemName="OpenCDS concepts" code="ICE146" displayName="DTaP-IPV-Hib-Hep B"/>
-      <fromConcepts codeSystem="2.16.840.1.113883.12.292"
-        codeSystemName="Vaccines administered (CVX)" displayName="CVX">
-        <concept code="146" displayName="DTaP-IPV-Hib-Hep B"/>
-      </fromConcepts>
-    </conceptMapping>
-    <conceptMapping>
-      <toConcept codeSystem="2.16.840.1.113883.3.795.12.1.1"
-        codeSystemName="OpenCDS concepts" code="ICE207" displayName="COVID-19, mRNA LNP-S, PF, Moderna"/>
-      <fromConcepts codeSystem="2.16.840.1.113883.12.292"
-        codeSystemName="Vaccines administered (CVX)" displayName="CVX">
-        <concept code="207" displayName="COVID-19, mRNA LNP-S, PF, Moderna"/>
-      </fromConcepts>
-    </conceptMapping>
-    <conceptMapping>
-      <toConcept codeSystem="2.16.840.1.113883.3.795.12.1.1"
-        codeSystemName="OpenCDS concepts" code="ICE208" displayName="COVID-19, mRNA LNP-S, PF, Pfizer"/>
-      <fromConcepts codeSystem="2.16.840.1.113883.12.292"
-        codeSystemName="Vaccines administered (CVX)" displayName="CVX">
-        <concept code="208" displayName="COVID-19, mRNA LNP-S, PF, Pfizer"/>
-      </fromConcepts>
-    </conceptMapping>
-    <conceptMapping>
-      <toConcept codeSystem="2.16.840.1.113883.3.795.12.1.1"
-        codeSystemName="OpenCDS concepts" code="ICE210" displayName="COVID-19, vector-nr,rS-ChadOx1, PF, 0.5 mL, AstraZeneca"/>
-      <fromConcepts codeSystem="2.16.840.1.113883.12.292"
-        codeSystemName="Vaccines administered (CVX)" displayName="CVX">
-        <concept code="210" displayName="COVID-19, vector-nr,rS-ChadOx1, PF, 0.5 mL, AstraZeneca"/>
-      </fromConcepts>
-    </conceptMapping>
-    <conceptMapping>
-      <toConcept codeSystem="2.16.840.1.113883.3.795.12.1.1"
-        codeSystemName="OpenCDS concepts" code="ICE211" displayName="COVID-19, rS-nanoparticle, Novavax"/>
-      <fromConcepts codeSystem="2.16.840.1.113883.12.292"
-        codeSystemName="Vaccines administered (CVX)" displayName="CVX">
-        <concept code="211" displayName="COVID-19, rS-nanoparticle, Novavax"/>
-      </fromConcepts>
-    </conceptMapping>
-    <conceptMapping>
-      <toConcept codeSystem="2.16.840.1.113883.3.795.12.1.1"
-        codeSystemName="OpenCDS concepts" code="ICE212" displayName="COVID-19, vector-nr, rS-Ad26, PF, 0.5 mL, Janssen"/>
-      <fromConcepts codeSystem="2.16.840.1.113883.12.292"
-        codeSystemName="Vaccines administered (CVX)" displayName="CVX">
-        <concept code="212" displayName="COVID-19, vector-nr, rS-Ad26, PF, 0.5 mL, Janssen"/>
-      </fromConcepts>
-    </conceptMapping>
-    <conceptMapping>
-      <toConcept codeSystem="2.16.840.1.113883.3.795.12.1.1"
-        codeSystemName="OpenCDS concepts" code="ICE213" displayName="COVID-19, NOS"/>
-      <fromConcepts codeSystem="2.16.840.1.113883.12.292"
-        codeSystemName="Vaccines administered (CVX)" displayName="CVX">
-        <concept code="213" displayName="COVID-19 (NOS)"/>
-      </fromConcepts>
-    </conceptMapping>
-    <conceptMapping>
-      <toConcept codeSystem="2.16.840.1.113883.3.795.12.1.1"
-        codeSystemName="OpenCDS concepts" code="ICE217" displayName="COVID-19, mRNA, 12+ yrs, Pfizer"/>
-      <fromConcepts codeSystem="2.16.840.1.113883.12.292"
-        codeSystemName="Vaccines administered (CVX)" displayName="CVX">
-        <concept code="217" displayName="COVID-19, mRNA, 12+ yrs, Pfizer"/>
-      </fromConcepts>
-    </conceptMapping>
-    <conceptMapping>
-      <toConcept codeSystem="2.16.840.1.113883.3.795.12.1.1"
-        codeSystemName="OpenCDS concepts" code="ICE218" displayName="COVID-19, mRNA, 5-11 yrs, Pfizer"/>
-      <fromConcepts codeSystem="2.16.840.1.113883.12.292"
-        codeSystemName="Vaccines administered (CVX)" displayName="CVX">
-        <concept code="218" displayName="COVID-19, mRNA, 5-11 yrs, Pfizer"/>
-      </fromConcepts>
-    </conceptMapping>
-    <conceptMapping>
-      <toConcept codeSystem="2.16.840.1.113883.3.795.12.1.1"
-        codeSystemName="OpenCDS concepts" code="ICE219" displayName="COVID-19, mRNA, 6mos-4yrs, Pfizer"/>
-      <fromConcepts codeSystem="2.16.840.1.113883.12.292"
-        codeSystemName="Vaccines administered (CVX)" displayName="CVX">
-        <concept code="219" displayName="COVID-19, mRNA, 6mos-4yrs, Pfizer"/>
-      </fromConcepts>
-    </conceptMapping>
-    <conceptMapping>
-      <toConcept codeSystem="2.16.840.1.113883.3.795.12.1.1"
-        codeSystemName="OpenCDS concepts" code="ICE221" displayName="COVID-19, mRNA, 6-11 yrs, Moderna"/>
-      <fromConcepts codeSystem="2.16.840.1.113883.12.292"
-        codeSystemName="Vaccines administered (CVX)" displayName="CVX">
-        <concept code="221" displayName="COVID-19, mRNA, 6-11 yrs, Moderna"/>
-      </fromConcepts>
-    </conceptMapping>
-    <conceptMapping>
-      <toConcept codeSystem="2.16.840.1.113883.3.795.12.1.1"
-        codeSystemName="OpenCDS concepts" code="ICE227" displayName="COVID-19, mRNA, LNP-S, PF, pediatric 50 mcg/0.5 mL dose, Moderna"/>
-      <fromConcepts codeSystem="2.16.840.1.113883.12.292"
-        codeSystemName="Vaccines administered (CVX)" displayName="CVX">
-        <concept code="227" displayName="COVID-19, mRNA, LNP-S, PF, pediatric 50 mcg/0.5 mL dose, Moderna"/>
-      </fromConcepts>
-    </conceptMapping>
-    <conceptMapping>
-      <toConcept codeSystem="2.16.840.1.113883.3.795.12.1.1"
-        codeSystemName="OpenCDS concepts" code="ICE228" displayName="COVID-19, mRNA, 6mos-&lt;6yr, Moderna"/>
-      <fromConcepts codeSystem="2.16.840.1.113883.12.292"
-        codeSystemName="Vaccines administered (CVX)" displayName="CVX">
-        <concept code="228" displayName="COVID-19, mRNA, 6mos-&lt;6yr, Moderna"/>
-      </fromConcepts>
-    </conceptMapping>
-    <conceptMapping>
-      <toConcept codeSystem="2.16.840.1.113883.3.795.12.1.1"
-        codeSystemName="OpenCDS concepts" code="ICE229" displayName="COVID-19, mRNA booster, 6+ yrs, Moderna"/>
-      <fromConcepts codeSystem="2.16.840.1.113883.12.292"
-        codeSystemName="Vaccines administered (CVX)" displayName="CVX">
-        <concept code="229" displayName="COVID-19, mRNA booster, 6+ yrs, Moderna"/>
-      </fromConcepts>
-    </conceptMapping>
-    <conceptMapping>
-      <toConcept codeSystem="2.16.840.1.113883.3.795.12.1.1"
-        codeSystemName="OpenCDS concepts" code="ICE230" displayName="COVID-19, mRNA, booster, 6 mos-5yrs, Moderna"/>
-      <fromConcepts codeSystem="2.16.840.1.113883.12.292"
-        codeSystemName="Vaccines administered (CVX)" displayName="CVX">
-        <concept code="230" displayName="COVID-19, mRNA, booster, 6 mos-5yrs, Moderna"/>
-      </fromConcepts>
-    </conceptMapping>
-    <conceptMapping>
-      <toConcept codeSystem="2.16.840.1.113883.3.795.12.1.1"
-        codeSystemName="OpenCDS concepts" code="ICE300" displayName="COVID-19, mRNA booster, 12+ yrs, Pfizer"/>
-      <fromConcepts codeSystem="2.16.840.1.113883.12.292"
-        codeSystemName="Vaccines administered (CVX)" displayName="CVX">
-        <concept code="300" displayName="COVID-19, mRNA booster, 12+ yrs, Pfizer"/>
-      </fromConcepts>
-    </conceptMapping>
-    <conceptMapping>
-      <toConcept codeSystem="2.16.840.1.113883.3.795.12.1.1"
-        codeSystemName="OpenCDS concepts" code="ICE301" displayName="COVID-19, mRNA booster, 5-11 yrs, Pfizer"/>
-      <fromConcepts codeSystem="2.16.840.1.113883.12.292"
-        codeSystemName="Vaccines administered (CVX)" displayName="CVX">
-        <concept code="301" displayName="COVID-19, mRNA booster, 5-11 yrs, Pfizer"/>
-      </fromConcepts>
-    </conceptMapping>
-    <conceptMapping>
-      <toConcept codeSystem="2.16.840.1.113883.3.795.12.1.1"
-        codeSystemName="OpenCDS concepts" code="ICE302" displayName="COVID-19, mRNA, booster, 6 mos-4 yrs, Pfizer"/>
-      <fromConcepts codeSystem="2.16.840.1.113883.12.292"
-        codeSystemName="Vaccines administered (CVX)" displayName="CVX">
-        <concept code="302" displayName="COVID-19, mRNA, booster, 6 mos-4 yrs, Pfizer"/>
-      </fromConcepts>
-    </conceptMapping>
-    <conceptMapping>
-      <toConcept codeSystem="2.16.840.1.113883.3.795.12.1.1"
-        codeSystemName="OpenCDS concepts" code="ICE500" displayName="COVID-19 Non-US, Product Unknown"/>
-      <fromConcepts codeSystem="2.16.840.1.113883.12.292"
-        codeSystemName="Vaccines administered (CVX)" displayName="CVX">
-        <concept code="500" displayName="COVID-19 Non-US, Product Unknown"/>
-      </fromConcepts>
-    </conceptMapping>
-    <conceptMapping>
-      <toConcept codeSystem="2.16.840.1.113883.3.795.12.1.1"
-        codeSystemName="OpenCDS concepts" code="ICE501" displayName="COVID-19 IV Non-US (QAZCOVID-IN)"/>
-      <fromConcepts codeSystem="2.16.840.1.113883.12.292"
-        codeSystemName="Vaccines administered (CVX)" displayName="CVX">
-        <concept code="501" displayName="COVID-19 IV Non-US (QAZCOVID-IN)"/>
-      </fromConcepts>
-    </conceptMapping>
-    <conceptMapping>
-      <toConcept codeSystem="2.16.840.1.113883.3.795.12.1.1"
-        codeSystemName="OpenCDS concepts" code="ICE502" displayName="COVID-19 IV Non-US (COVAXIN)"/>
-      <fromConcepts codeSystem="2.16.840.1.113883.12.292"
-        codeSystemName="Vaccines administered (CVX)" displayName="CVX">
-        <concept code="502" displayName="COVID-19 IV Non-US (COVAXIN)"/>
-      </fromConcepts>
-    </conceptMapping>
-    <conceptMapping>
-      <toConcept codeSystem="2.16.840.1.113883.3.795.12.1.1"
-        codeSystemName="OpenCDS concepts" code="ICE503" displayName="COVID-19 LAV Non-US (COVIVAC)"/>
-      <fromConcepts codeSystem="2.16.840.1.113883.12.292"
-        codeSystemName="Vaccines administered (CVX)" displayName="CVX">
-        <concept code="503" displayName="COVID-19 LAV Non-US (COVIVAC)"/>
-      </fromConcepts>
-    </conceptMapping>
-    <conceptMapping>
-      <toConcept codeSystem="2.16.840.1.113883.3.795.12.1.1"
-        codeSystemName="OpenCDS concepts" code="ICE504" displayName="COVID-19 VVnr Non-US (Sputnik Light)"/>
-      <fromConcepts codeSystem="2.16.840.1.113883.12.292"
-        codeSystemName="Vaccines administered (CVX)" displayName="CVX">
-        <concept code="504" displayName="COVID-19 VVnr Non-US (Sputnik Light)"/>
-      </fromConcepts>
-    </conceptMapping>
-    <conceptMapping>
-      <toConcept codeSystem="2.16.840.1.113883.3.795.12.1.1"
-        codeSystemName="OpenCDS concepts" code="ICE505" displayName="COVID-19 VVnr Non-US (Sputnik V)"/>
-      <fromConcepts codeSystem="2.16.840.1.113883.12.292"
-        codeSystemName="Vaccines administered (CVX)" displayName="CVX">
-        <concept code="505" displayName="COVID-19 VVnr Non-US (Sputnik V)"/>
-      </fromConcepts>
-    </conceptMapping>
-    <conceptMapping>
-      <toConcept codeSystem="2.16.840.1.113883.3.795.12.1.1"
-        codeSystemName="OpenCDS concepts" code="ICE506" displayName="COVID-19 VVnr Non-US Vaccine (CanSino Biological Inc./Beijing Institute of Biotechnology)"/>
-      <fromConcepts codeSystem="2.16.840.1.113883.12.292"
-        codeSystemName="Vaccines administered (CVX)" displayName="CVX">
-        <concept code="506" displayName="COVID-19 VVnr Non-US Vaccine (CanSino Biological Inc./Beijing Institute of Biotechnology)"/>
-      </fromConcepts>
-    </conceptMapping>
-    <conceptMapping>
-      <toConcept codeSystem="2.16.840.1.113883.3.795.12.1.1"
-        codeSystemName="OpenCDS concepts" code="ICE507" displayName="COVID-19 vaccine, PS, non-US, Anhui Zhifei Longcom Biopharmaceutical, Chinese Academy of Sciences"/>
-      <fromConcepts codeSystem="2.16.840.1.113883.12.292"
-        codeSystemName="Vaccines administered (CVX)" displayName="CVX">
-        <concept code="507" displayName="COVID-19 vaccine, PS, non-US, Anhui Zhifei Longcom Biopharmaceutical, Chinese Academy of Sciences"/>
-      </fromConcepts>
-    </conceptMapping>
-    <conceptMapping>
-      <toConcept codeSystem="2.16.840.1.113883.3.795.12.1.1"
-        codeSystemName="OpenCDS concepts" code="ICE508" displayName="COVID-19 PS Non-US (Jiangsu Province Centers for Disease Control and Prevention)"/>
-      <fromConcepts codeSystem="2.16.840.1.113883.12.292"
-        codeSystemName="Vaccines administered (CVX)" displayName="CVX">
-        <concept code="508" displayName="COVID-19 PS Non-US (Jiangsu Province Centers for Disease Control and Prevention)"/>
-      </fromConcepts>
-    </conceptMapping>
-    <conceptMapping>
-      <toConcept codeSystem="2.16.840.1.113883.3.795.12.1.1"
-        codeSystemName="OpenCDS concepts" code="ICE509" displayName="COVID-19 PS Non-US (EpiVacCorona)"/>
-      <fromConcepts codeSystem="2.16.840.1.113883.12.292"
-        codeSystemName="Vaccines administered (CVX)" displayName="CVX">
-        <concept code="509" displayName="COVID-19 PS Non-US (EpiVacCorona)"/>
-      </fromConcepts>
-    </conceptMapping>
-    <conceptMapping>
-      <toConcept codeSystem="2.16.840.1.113883.3.795.12.1.1"
-        codeSystemName="OpenCDS concepts" code="ICE510" displayName="COVID-19 IV Non-US (BIBP, Sinopharm)"/>
-      <fromConcepts codeSystem="2.16.840.1.113883.12.292"
-        codeSystemName="Vaccines administered (CVX)" displayName="CVX">
-        <concept code="510" displayName="COVID-19 IV Non-US (BIBP, Sinopharm)"/>
-      </fromConcepts>
-    </conceptMapping>
-    <conceptMapping>
-      <toConcept codeSystem="2.16.840.1.113883.3.795.12.1.1"
-        codeSystemName="OpenCDS concepts" code="ICE511" displayName="COVID-19 IV Non-US (CoronaVac, Sinovac)"/>
-      <fromConcepts codeSystem="2.16.840.1.113883.12.292"
-        codeSystemName="Vaccines administered (CVX)" displayName="CVX">
-        <concept code="511" displayName="COVID-19 IV Non-US (CoronaVac, Sinovac)"/>
-      </fromConcepts>
-    </conceptMapping>
-    <conceptMapping>
-      <toConcept codeSystem="2.16.840.1.113883.3.795.12.1.1"
-        codeSystemName="OpenCDS concepts" code="ICE512" displayName="COVID-19 VLP Non-US Vaccine (Medicago, Covifenz)"/>
-      <fromConcepts codeSystem="2.16.840.1.113883.12.292"
-        codeSystemName="Vaccines administered (CVX)" displayName="CVX">
-        <concept code="512" displayName="COVID-19 VLP Non-US Vaccine (Medicago, Covifenz)"/>
-      </fromConcepts>
-    </conceptMapping>
-    <conceptMapping>
-      <toConcept codeSystem="2.16.840.1.113883.3.795.12.1.1"
-        codeSystemName="OpenCDS concepts" code="ICE513" displayName="COVID-19 PS Non-US Vaccine (Anhui Zhifei Longcom, Zifivax)"/>
-      <fromConcepts codeSystem="2.16.840.1.113883.12.292"
-        codeSystemName="Vaccines administered (CVX)" displayName="CVX">
-        <concept code="513" displayName="COVID-19 PS Non-US Vaccine (Anhui Zhifei Longcom, Zifivax)"/>
-      </fromConcepts>
-    </conceptMapping>
-    <conceptMapping>
-      <toConcept codeSystem="2.16.840.1.113883.3.795.12.1.1"
-        codeSystemName="OpenCDS concepts" code="ICE514" displayName="COVID-19 DNA Non-US Vaccine (Zydus Cadila, ZyCoV-D)"/>
-      <fromConcepts codeSystem="2.16.840.1.113883.12.292"
-        codeSystemName="Vaccines administered (CVX)" displayName="CVX">
-        <concept code="514" displayName="COVID-19 DNA Non-US Vaccine (Zydus Cadila, ZyCoV-D)"/>
-      </fromConcepts>
-    </conceptMapping>
-    <conceptMapping>
-      <toConcept codeSystem="2.16.840.1.113883.3.795.12.1.1"
-        codeSystemName="OpenCDS concepts" code="ICE515" displayName="COVID-19 PS Non-US Vaccine (Medigen, MVC-COV1901)"/>
-      <fromConcepts codeSystem="2.16.840.1.113883.12.292"
-        codeSystemName="Vaccines administered (CVX)" displayName="CVX">
-        <concept code="515" displayName="COVID-19 PS Non-US Vaccine (Medigen, MVC-COV1901)"/>
-      </fromConcepts>
-    </conceptMapping>
-    <conceptMapping>
-      <toConcept codeSystem="2.16.840.1.113883.3.795.12.1.1"
-        codeSystemName="OpenCDS concepts" code="ICE516" displayName="COVID-19 Inactivated Non-US Vaccine (Minhai Biotechnology Co, KCONVAC)"/>
-      <fromConcepts codeSystem="2.16.840.1.113883.12.292"
-        codeSystemName="Vaccines administered (CVX)" displayName="CVX">
-        <concept code="516" displayName="COVID-19 Inactivated Non-US Vaccine (Minhai Biotechnology Co, KCONVAC)"/>
-      </fromConcepts>
-    </conceptMapping>
-    <conceptMapping>
-      <toConcept codeSystem="2.16.840.1.113883.3.795.12.1.1"
-        codeSystemName="OpenCDS concepts" code="ICE517" displayName="COVID-19 PS Non-US Vaccine (Biological E Limited, Corbevax)"/>
-      <fromConcepts codeSystem="2.16.840.1.113883.12.292"
-        codeSystemName="Vaccines administered (CVX)" displayName="CVX">
-        <concept code="517" displayName="COVID-19 PS Non-US Vaccine (Biological E Limited, Corbevax)"/>
-      </fromConcepts>
-    </conceptMapping>
-    <conceptMapping>
-      <toConcept codeSystem="2.16.840.1.113883.3.795.12.1.1"
-        codeSystemName="OpenCDS concepts" code="ICE518" displayName="COVID-19, Inactivated, Non-US (VLA2001, Valneva)"/>
-      <fromConcepts codeSystem="2.16.840.1.113883.12.292"
-        codeSystemName="Vaccines administered (CVX)" displayName="CVX">
-        <concept code="518" displayName="COVID-19, Inactivated, Non-US (VLA2001, Valneva)"/>
-      </fromConcepts>
-    </conceptMapping>
-    <conceptMapping>
-      <toConcept codeSystem="2.16.840.1.113883.3.795.12.1.1"
-        codeSystemName="OpenCDS concepts" code="ICE519" displayName="COVID-19, mRNA bivalent, Non-US (Spikevax Bivalent)"/>
-      <fromConcepts codeSystem="2.16.840.1.113883.12.292"
-        codeSystemName="Vaccines administered (CVX)" displayName="CVX">
-        <concept code="519" displayName="COVID-19, mRNA bivalent, Non-US (Spikevax Bivalent)"/>
-      </fromConcepts>
-    </conceptMapping>
-    <conceptMapping>
-      <toConcept codeSystem="2.16.840.1.113883.3.795.12.1.1"
-        codeSystemName="OpenCDS concepts" code="ICE520" displayName="COVID-19, mRNA bivalent, Non-US (Comirnaty Bivalent)"/>
-      <fromConcepts codeSystem="2.16.840.1.113883.12.292"
-        codeSystemName="Vaccines administered (CVX)" displayName="CVX">
-        <concept code="520" displayName="COVID-19, mRNA bivalent, Non-US (Comirnaty Bivalent)"/>
-      </fromConcepts>
-    </conceptMapping>
-    <conceptMapping>
-      <toConcept codeSystem="2.16.840.1.113883.3.795.12.1.1"
-        codeSystemName="OpenCDS concepts" code="ICE521" displayName="COVID-19 SP, protein-based, adjuvanted (VidPrevtyn Beta), Sanofi-GSK"/>
-      <fromConcepts codeSystem="2.16.840.1.113883.12.292"
-        codeSystemName="Vaccines administered (CVX)" displayName="CVX">
-        <concept code="521" displayName="COVID-19 SP, protein-based, adjuvanted (VidPrevtyn Beta), Sanofi-GSK"/>
-      </fromConcepts>
-    </conceptMapping>
-    <conceptMapping>
-      <toConcept codeSystem="2.16.840.1.113883.3.795.12.1.1"
-        codeSystemName="OpenCDS concepts" code="ICE75" displayName="Monkeypox Smallpox (ACAM2000)"/>
-      <fromConcepts codeSystem="2.16.840.1.113883.12.292"
-        codeSystemName="Vaccines administered (CVX)" displayName="CVX">
-        <concept code="75" displayName="Monkeypox Smallpox (ACAM2000)"/>
-      </fromConcepts>
-    </conceptMapping>
-    <conceptMapping>
-      <toConcept codeSystem="2.16.840.1.113883.3.795.12.1.1"
-        codeSystemName="OpenCDS concepts" code="ICE105" displayName="Vaccinia (smallpox) vaccine, diluted"/>
-      <fromConcepts codeSystem="2.16.840.1.113883.12.292"
-        codeSystemName="Vaccines administered (CVX)" displayName="CVX">
-        <concept code="105" displayName="Vaccinia (smallpox) vaccine, diluted"/>
-      </fromConcepts>
-    </conceptMapping>
-    <conceptMapping>
-      <toConcept codeSystem="2.16.840.1.113883.3.795.12.1.1"
-        codeSystemName="OpenCDS concepts" code="ICE206" displayName="Monkeypox Smallpox (JYNNEOS), Vaccinia, live"/>
-      <fromConcepts codeSystem="2.16.840.1.113883.12.292"
-        codeSystemName="Vaccines administered (CVX)" displayName="CVX">
-        <concept code="206" displayName="Monkeypox Smallpox (JYNNEOS), Vaccinia, live"/>
-      </fromConcepts>
-    </conceptMapping>
-    <conceptMapping>
-      <toConcept codeSystem="2.16.840.1.113883.3.795.12.1.1"
-        codeSystemName="OpenCDS concepts" code="ICE519" displayName="COVID-19, mRNA bivalent, Non-US (Spikevax Bivalent)"/>
-      <fromConcepts codeSystem="2.16.840.1.113883.12.292"
-        codeSystemName="Vaccines administered (CVX)" displayName="CVX">
-        <concept code="519" displayName="COVID-19, mRNA bivalent, Non-US (Spikevax Bivalent)"/>
-      </fromConcepts>
-    </conceptMapping>
-    <conceptMapping>
-      <toConcept codeSystem="2.16.840.1.113883.3.795.12.1.1"
-        codeSystemName="OpenCDS concepts" code="ICE519" displayName="COVID-19, mRNA bivalent, Non-US (Spikevax Bivalent)"/>
-      <fromConcepts codeSystem="2.16.840.1.113883.12.292"
-        codeSystemName="Vaccines administered (CVX)" displayName="CVX">
-        <concept code="519" displayName="COVID-19, mRNA bivalent, Non-US (Spikevax Bivalent)"/>
-      </fromConcepts>
-    </conceptMapping>
-    <conceptMapping>
-      <toConcept codeSystem="2.16.840.1.113883.3.795.12.1.1"
-        codeSystemName="OpenCDS concepts" code="ICE519" displayName="COVID-19, mRNA bivalent, Non-US (Spikevax Bivalent)"/>
-      <fromConcepts codeSystem="2.16.840.1.113883.12.292"
-        codeSystemName="Vaccines administered (CVX)" displayName="CVX">
-        <concept code="519" displayName="COVID-19, mRNA bivalent, Non-US (Spikevax Bivalent)"/>
-      </fromConcepts>
-    </conceptMapping>
-    <conceptMapping>
-      <toConcept codeSystem="2.16.840.1.113883.3.795.12.1.1"
-        codeSystemName="OpenCDS concepts" code="ICE519" displayName="COVID-19, mRNA bivalent, Non-US (Spikevax Bivalent)"/>
-      <fromConcepts codeSystem="2.16.840.1.113883.12.292"
-        codeSystemName="Vaccines administered (CVX)" displayName="CVX">
-        <concept code="519" displayName="COVID-19, mRNA bivalent, Non-US (Spikevax Bivalent)"/>
-      </fromConcepts>
-    </conceptMapping>
-    <conceptMapping>
-      <toConcept codeSystem="2.16.840.1.113883.3.795.12.1.1"
-        codeSystemName="OpenCDS concepts" code="ICE519" displayName="COVID-19, mRNA bivalent, Non-US (Spikevax Bivalent)"/>
-      <fromConcepts codeSystem="2.16.840.1.113883.12.292"
-        codeSystemName="Vaccines administered (CVX)" displayName="CVX">
-        <concept code="519" displayName="COVID-19, mRNA bivalent, Non-US (Spikevax Bivalent)"/>
-      </fromConcepts>
-    </conceptMapping>
-    <conceptMapping>
-      <toConcept codeSystem="2.16.840.1.113883.3.795.12.1.1"
-        codeSystemName="OpenCDS concepts" code="ICE519" displayName="COVID-19, mRNA bivalent, Non-US (Spikevax Bivalent)"/>
-      <fromConcepts codeSystem="2.16.840.1.113883.12.292"
-        codeSystemName="Vaccines administered (CVX)" displayName="CVX">
-        <concept code="519" displayName="COVID-19, mRNA bivalent, Non-US (Spikevax Bivalent)"/>
-      </fromConcepts>
-    </conceptMapping>
-    <conceptMapping>
-      <toConcept codeSystem="2.16.840.1.113883.3.795.12.1.1"
-        codeSystemName="OpenCDS concepts" code="ICE308" displayName="COVID-19, mRNA, 2023-2024 Formula, 6 mos-4 yrs, Pfizer"/>
-      <fromConcepts codeSystem="2.16.840.1.113883.12.292"
-        codeSystemName="Vaccines administered (CVX)" displayName="CVX">
-        <concept code="308" displayName="COVID-19, mRNA, 2023-2024 Formula, 6 mos-4 yrs, Pfizer"/>
-      </fromConcepts>
-    </conceptMapping>
-    <conceptMapping>
-      <toConcept codeSystem="2.16.840.1.113883.3.795.12.1.1"
-        codeSystemName="OpenCDS concepts" code="ICE309" displayName="COVID-19, mRNA, 2023-2024 Formula, 12+ yrs, Pfizer"/>
-      <fromConcepts codeSystem="2.16.840.1.113883.12.292"
-        codeSystemName="Vaccines administered (CVX)" displayName="CVX">
-        <concept code="309" displayName="COVID-19, mRNA, 2023-2024 Formula, 12+ yrs, Pfizer"/>
-      </fromConcepts>
-    </conceptMapping>
-    <conceptMapping>
-      <toConcept codeSystem="2.16.840.1.113883.3.795.12.1.1"
-        codeSystemName="OpenCDS concepts" code="ICE310" displayName="COVID-19, mRNA, 2023-2024 Formula, 5-11 yrs, Pfizer"/>
-      <fromConcepts codeSystem="2.16.840.1.113883.12.292"
-        codeSystemName="Vaccines administered (CVX)" displayName="CVX">
-        <concept code="310" displayName="COVID-19, mRNA, 2023-2024 Formula, 5-11 yrs, Pfizer"/>
-      </fromConcepts>
-    </conceptMapping>
-    <conceptMapping>
-      <toConcept codeSystem="2.16.840.1.113883.3.795.12.1.1"
-        codeSystemName="OpenCDS concepts" code="ICE311" displayName="COVID-19, mRNA, 2023-2024 Formula, 6 mos-11 yrs, Moderna"/>
-      <fromConcepts codeSystem="2.16.840.1.113883.12.292"
-        codeSystemName="Vaccines administered (CVX)" displayName="CVX">
-        <concept code="311" displayName="COVID-19, mRNA, 2023-2024 Formula, 6 mos-11 yrs, Moderna"/>
-      </fromConcepts>
-    </conceptMapping>
-    <conceptMapping>
-      <toConcept codeSystem="2.16.840.1.113883.3.795.12.1.1"
-        codeSystemName="OpenCDS concepts" code="ICE312" displayName="COVID-19, mRNA, 2023-2024 Formula, 12+ yrs, Moderna"/>
-      <fromConcepts codeSystem="2.16.840.1.113883.12.292"
-        codeSystemName="Vaccines administered (CVX)" displayName="CVX">
-        <concept code="312" displayName="COVID-19, mRNA, 2023-2024 Formula, 12+ yrs, Moderna"/>
-      </fromConcepts>
-    </conceptMapping>
-    <conceptMapping>
-      <toConcept codeSystem="2.16.840.1.113883.3.795.12.1.1"
-        codeSystemName="OpenCDS concepts" code="ICE313" displayName="Novavax COVID-19 Vaccine, Adjuvanted"/>
-      <fromConcepts codeSystem="2.16.840.1.113883.12.292"
-        codeSystemName="Vaccines administered (CVX)" displayName="CVX">
-        <concept code="313" displayName="Novavax COVID-19 Vaccine, Adjuvanted"/>
-      </fromConcepts>
-    </conceptMapping>
     <timestamp>2022-08-15T00:00:00.606-05:00</timestamp>
     <userId>daryl</userId>
   </conceptDeterminationMethod>
->>>>>>> bbec725e
 </ns2:conceptDeterminationMethods>