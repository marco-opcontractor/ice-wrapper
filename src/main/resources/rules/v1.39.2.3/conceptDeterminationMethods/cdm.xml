--- conflicted
+++ resolved
@@ -1566,40 +1566,6 @@
         <concept code="313" displayName="Novavax COVID-19 Vaccine, Adjuvanted"/>
       </fromConcepts>
     </conceptMapping>
-<<<<<<< HEAD
-    <conceptMapping>
-      <toConcept codeSystem="2.16.840.1.113883.3.795.12.1.1"
-        codeSystemName="OpenCDS concepts" code="ICE93" displayName="Synagis(R)" />
-      <fromConcepts codeSystem="2.16.840.1.113883.12.292"
-        codeSystemName="Vaccines administered (CVX)" displayName="CVX">
-        <concept code="93" displayName="Synagis(R)" />
-      </fromConcepts>
-    </conceptMapping>
-    <conceptMapping>
-      <toConcept codeSystem="2.16.840.1.113883.3.795.12.1.1"
-        codeSystemName="OpenCDS concepts" code="ICE71" displayName="RSV-IGIV" />
-      <fromConcepts codeSystem="2.16.840.1.113883.12.292"
-        codeSystemName="Vaccines administered (CVX)" displayName="CVX">
-        <concept code="71" displayName="RSV-IGIV" />
-      </fromConcepts>
-    </conceptMapping>
-    <conceptMapping>
-      <toConcept codeSystem="2.16.840.1.113883.3.795.12.1.1"
-        codeSystemName="OpenCDS concepts" code="ICE306" displayName="RSV, mAb, nirsevimab-alip, 0.5 mL, Beyfortus" />
-      <fromConcepts codeSystem="2.16.840.1.113883.12.292"
-        codeSystemName="Vaccines administered (CVX)" displayName="CVX">
-        <concept code="306" displayName="RSV, mAb, nirsevimab-alip, 0.5 mL, Beyfortus" />
-      </fromConcepts>
-    </conceptMapping>
-    <conceptMapping>
-      <toConcept codeSystem="2.16.840.1.113883.3.795.12.1.1"
-        codeSystemName="OpenCDS concepts" code="ICE307" displayName="RSV, mAb, nirsevimab-alip, 1 mL, Beyfortus" />
-      <fromConcepts codeSystem="2.16.840.1.113883.12.292"
-        codeSystemName="Vaccines administered (CVX)" displayName="CVX">
-        <concept code="307" displayName="RSV, mAb, nirsevimab-alip, 1 mL, Beyfortus" />
-      </fromConcepts>
-    </conceptMapping>
-=======
 		<conceptMapping>
 			<toConcept codeSystem="2.16.840.1.113883.3.795.12.1.1"
 				codeSystemName="OpenCDS concepts" code="ICE93" displayName="Synagis(R)" />
@@ -1632,7 +1598,6 @@
 				<concept code="307" displayName="RSV, mAb, nirsevimab-alip, 1 mL, Beyfortus" />
 			</fromConcepts>
 		</conceptMapping>
->>>>>>> ff3dc89b
     <timestamp>2022-08-15T00:00:00.606-05:00</timestamp>
     <userId>daryl</userId>
   </conceptDeterminationMethod>
